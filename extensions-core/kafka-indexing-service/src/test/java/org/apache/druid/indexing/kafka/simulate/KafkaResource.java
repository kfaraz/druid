/*
 * Licensed to the Apache Software Foundation (ASF) under one
 * or more contributor license agreements.  See the NOTICE file
 * distributed with this work for additional information
 * regarding copyright ownership.  The ASF licenses this file
 * to you under the Apache License, Version 2.0 (the
 * "License"); you may not use this file except in compliance
 * with the License.  You may obtain a copy of the License at
 *
 *   http://www.apache.org/licenses/LICENSE-2.0
 *
 * Unless required by applicable law or agreed to in writing,
 * software distributed under the License is distributed on an
 * "AS IS" BASIS, WITHOUT WARRANTIES OR CONDITIONS OF ANY
 * KIND, either express or implied.  See the License for the
 * specific language governing permissions and limitations
 * under the License.
 */

package org.apache.druid.indexing.kafka.simulate;

import org.apache.druid.indexing.kafka.KafkaConsumerConfigs;
import org.apache.druid.testing.embedded.EmbeddedDruidCluster;
import org.apache.druid.testing.embedded.TestcontainerResource;
import org.apache.kafka.clients.admin.Admin;
import org.apache.kafka.clients.admin.NewTopic;
import org.apache.kafka.clients.producer.KafkaProducer;
import org.apache.kafka.clients.producer.ProducerRecord;
import org.apache.kafka.common.serialization.ByteArraySerializer;
import org.testcontainers.kafka.KafkaContainer;

import java.util.HashMap;
import java.util.List;
import java.util.Map;
import java.util.Set;
import java.util.concurrent.ThreadLocalRandom;

/**
 * A Kafka container for use in embedded tests.
 * <p>
 * {@link #KAFKA_IMAGE} can be overriden via system property to use a different Kafka Docker image.
 * </p>
 */
public class KafkaResource extends TestcontainerResource<KafkaContainer>
{
<<<<<<< HEAD
  // Offering an opportunity to override can help some local devs whose system struggles to run apache/kafka. Overriding with apache/kafka-native can help.
  private static final String KAFKA_IMAGE = System.getProperty("druid.kafka.test.image", "apache/kafka:4.0.0");
=======
  /**
   * Kafka Docker image used in embedded tests. The image name is
   * read from the system property {@code druid.testing.kafka.image} and
   * defaults to {@code apache/kafka}. Environments that cannot run that
   * image should set the system property to {@code apache/kafka-native}.
   */
  private static final String KAFKA_IMAGE = System.getProperty("druid.testing.kafka.image", "apache/kafka:4.0.0");
>>>>>>> be10abdb

  private EmbeddedDruidCluster cluster;

  @Override
  public void beforeStart(EmbeddedDruidCluster cluster)
  {
    this.cluster = cluster;
  }

  @Override
  protected KafkaContainer createContainer()
  {
    // The result of getBootstrapServers() is the first entry in KafkaContainer.advertisedListeners.
    // Override getBootstrapServers() to ensure that both DruidContainers and
    // EmbeddedDruidServers can connect to the Kafka brokers.
    return new KafkaContainer(KAFKA_IMAGE) {
      @Override
      public String getBootstrapServers()
      {
        return cluster.getEmbeddedHostname().useInHostAndPort(super.getBootstrapServers());
      }
    };
  }

  public String getBootstrapServerUrl()
  {
    ensureRunning();
    return getContainer().getBootstrapServers();
  }

  public Map<String, Object> consumerProperties()
  {
    final Map<String, Object> props = new HashMap<>(KafkaConsumerConfigs.getConsumerProperties());
    props.put("bootstrap.servers", getBootstrapServerUrl());
    return props;
  }

  public void createTopicWithPartitions(String topicName, int numPartitions)
  {
    try (Admin admin = newAdminClient()) {
      admin.createTopics(
          List.of(new NewTopic(topicName, numPartitions, (short) 1))
      ).all().get();
    }
    catch (Exception e) {
      throw new RuntimeException(e);
    }
  }

  public Set<String> listTopics()
  {
    try (Admin admin = newAdminClient()) {
      return admin.listTopics().names().get();
    }
    catch (Exception e) {
      throw new RuntimeException(e);
    }
  }

  public void deleteTopic(String topicName)
  {
    try (Admin admin = newAdminClient()) {
      admin.deleteTopics(List.of(topicName)).all().get();
    }
    catch (Exception e) {
      throw new RuntimeException(e);
    }
  }

  public void produceRecordsToTopic(
      List<ProducerRecord<byte[], byte[]>> records,
      Map<String, Object> extraProducerProperties
  )
  {
    try (final KafkaProducer<byte[], byte[]> kafkaProducer = newProducer(extraProducerProperties)) {
      kafkaProducer.initTransactions();
      kafkaProducer.beginTransaction();
      for (ProducerRecord<byte[], byte[]> record : records) {
        kafkaProducer.send(record);
      }
      kafkaProducer.commitTransaction();
    }
    catch (Exception e) {
      throw new RuntimeException(e);
    }
  }

  /**
   * Produces records to a topic of this embedded Kafka server.
   */
  public void produceRecordsToTopic(List<ProducerRecord<byte[], byte[]>> records)
  {
    produceRecordsToTopic(records, null);
  }

  public Map<String, Object> producerProperties()
  {
    final Map<String, Object> props = new HashMap<>(commonClientProperties());

    props.put("key.serializer", ByteArraySerializer.class.getName());
    props.put("value.serializer", ByteArraySerializer.class.getName());
    props.put("acks", "all");
    props.put("enable.idempotence", "true");
    props.put("transactional.id", String.valueOf(ThreadLocalRandom.current().nextInt()));

    return props;
  }

  public Admin newAdminClient()
  {
    return Admin.create(commonClientProperties());
  }

  @Override
  public String toString()
  {
    return "KafkaResource";
  }

  private KafkaProducer<byte[], byte[]> newProducer(Map<String, Object> extraProperties)
  {
    final Map<String, Object> producerProperties = new HashMap<>(producerProperties());
    if (extraProperties != null) {
      producerProperties.putAll(extraProperties);
    }
    return new KafkaProducer<>(producerProperties);
  }

  private Map<String, Object> commonClientProperties()
  {
    return Map.of("bootstrap.servers", getBootstrapServerUrl());
  }
}<|MERGE_RESOLUTION|>--- conflicted
+++ resolved
@@ -43,10 +43,6 @@
  */
 public class KafkaResource extends TestcontainerResource<KafkaContainer>
 {
-<<<<<<< HEAD
-  // Offering an opportunity to override can help some local devs whose system struggles to run apache/kafka. Overriding with apache/kafka-native can help.
-  private static final String KAFKA_IMAGE = System.getProperty("druid.kafka.test.image", "apache/kafka:4.0.0");
-=======
   /**
    * Kafka Docker image used in embedded tests. The image name is
    * read from the system property {@code druid.testing.kafka.image} and
@@ -54,7 +50,6 @@
    * image should set the system property to {@code apache/kafka-native}.
    */
   private static final String KAFKA_IMAGE = System.getProperty("druid.testing.kafka.image", "apache/kafka:4.0.0");
->>>>>>> be10abdb
 
   private EmbeddedDruidCluster cluster;
 
