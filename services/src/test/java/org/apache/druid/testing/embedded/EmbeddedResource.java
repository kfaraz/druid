/*
 * Licensed to the Apache Software Foundation (ASF) under one
 * or more contributor license agreements.  See the NOTICE file
 * distributed with this work for additional information
 * regarding copyright ownership.  The ASF licenses this file
 * to you under the Apache License, Version 2.0 (the
 * "License"); you may not use this file except in compliance
 * with the License.  You may obtain a copy of the License at
 *
 *   http://www.apache.org/licenses/LICENSE-2.0
 *
 * Unless required by applicable law or agreed to in writing,
 * software distributed under the License is distributed on an
 * "AS IS" BASIS, WITHOUT WARRANTIES OR CONDITIONS OF ANY
 * KIND, either express or implied.  See the License for the
 * specific language governing permissions and limitations
 * under the License.
 */

package org.apache.druid.testing.embedded;

/**
 * Represents any resource outside Druid used by an {@link EmbeddedDruidCluster}.
 * Cluster start and stop triggers {@link #start()} and {@link #stop()} on the
 * resource respectively. Resources are started in the same order in which they
 * are added to a cluster and stopped in the reverse order.
 */
public interface EmbeddedResource
{

  /**
   * Starts this resource. Implementations of this method should clean up any
   * previous state as it may be called multiple times on a single instance of
   * {@link EmbeddedResource}.
   */
  void start() throws Exception;

  /**
   * Cleans up this resource.
   */
  void stop() throws Exception;

<<<<<<< HEAD
  default void onAddedToCluster(EmbeddedDruidCluster cluster)
  {
    // Do nothing by default.
=======

  /**
   * Called before {@link #start()} with a pointer to the current cluster. This is primarily useful for any
   * final initialization of {@link EmbeddedDruidServer} that need to configure themselves based on some
   * shared resources which have already been started, such as {@link TestFolder}.
   */
  default void beforeStart(EmbeddedDruidCluster cluster)
  {
    // do nothing by default
>>>>>>> 3413057f
  }

  /**
   * Called after {@link #start()} with a pointer to the current cluster. This is intended for use by resources
   * that are started before any Druid services, and that need to configure the Druid services in some way.
   */
  default void onStarted(EmbeddedDruidCluster cluster)
  {
    // Do nothing by default.
  }
}<|MERGE_RESOLUTION|>--- conflicted
+++ resolved
@@ -27,7 +27,6 @@
  */
 public interface EmbeddedResource
 {
-
   /**
    * Starts this resource. Implementations of this method should clean up any
    * previous state as it may be called multiple times on a single instance of
@@ -40,12 +39,6 @@
    */
   void stop() throws Exception;
 
-<<<<<<< HEAD
-  default void onAddedToCluster(EmbeddedDruidCluster cluster)
-  {
-    // Do nothing by default.
-=======
-
   /**
    * Called before {@link #start()} with a pointer to the current cluster. This is primarily useful for any
    * final initialization of {@link EmbeddedDruidServer} that need to configure themselves based on some
@@ -54,7 +47,6 @@
   default void beforeStart(EmbeddedDruidCluster cluster)
   {
     // do nothing by default
->>>>>>> 3413057f
   }
 
   /**
