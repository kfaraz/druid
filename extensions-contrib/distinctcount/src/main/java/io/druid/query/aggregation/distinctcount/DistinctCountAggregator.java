/*
 * Licensed to Metamarkets Group Inc. (Metamarkets) under one
 * or more contributor license agreements. See the NOTICE file
 * distributed with this work for additional information
 * regarding copyright ownership. Metamarkets licenses this file
 * to you under the Apache License, Version 2.0 (the
 * "License"); you may not use this file except in compliance
 * with the License. You may obtain a copy of the License at
 *
 * http://www.apache.org/licenses/LICENSE-2.0
 *
 * Unless required by applicable law or agreed to in writing,
 * software distributed under the License is distributed on an
 * "AS IS" BASIS, WITHOUT WARRANTIES OR CONDITIONS OF ANY
 * KIND, either express or implied. See the License for the
 * specific language governing permissions and limitations
 * under the License.
 */

package io.druid.query.aggregation.distinctcount;

import io.druid.collections.bitmap.MutableBitmap;
import io.druid.query.aggregation.Aggregator;
import io.druid.segment.DimensionSelector;
<<<<<<< HEAD
import io.druid.segment.NullHandlingHelper;
import io.druid.segment.data.IndexedInts;
import org.roaringbitmap.IntIterator;
=======
import io.druid.segment.data.IndexedInts;
>>>>>>> 3f1009aa

public class DistinctCountAggregator implements Aggregator
{

  private final DimensionSelector selector;
  private final MutableBitmap mutableBitmap;

  public DistinctCountAggregator(
      DimensionSelector selector,
      MutableBitmap mutableBitmap
  )
  {
    this.selector = selector;
    this.mutableBitmap = mutableBitmap;
  }

  @Override
  public void aggregate()
  {
    IndexedInts row = selector.getRow();
    for (int i = 0; i < row.size(); i++) {
      int index = row.get(i);
      mutableBitmap.add(index);
    }
  }

  @Override
  public void reset()
  {
    mutableBitmap.clear();
  }

  @Override
  public Object get()
  {
    return countValues();
  }

  @Override
  public float getFloat()
  {
    return (float) countValues();
  }

  @Override
  public void close()
  {
    mutableBitmap.clear();
  }

  @Override
  public long getLong()
  {
    return (long) countValues();
  }

  @Override
  public double getDouble()
  {
    return (double) countValues();
  }

  private int countValues()
  {
    if (NullHandlingHelper.useDefaultValuesForNull()) {
      return mutableBitmap.size();
    }
    int retVal = 0;
    IntIterator iterator = mutableBitmap.iterator();
    while (iterator.hasNext()) {
      String val = selector.lookupName(iterator.next());
      if (val != null) {
        retVal++;
      }
    }
    return retVal;
  }
}<|MERGE_RESOLUTION|>--- conflicted
+++ resolved
@@ -22,13 +22,8 @@
 import io.druid.collections.bitmap.MutableBitmap;
 import io.druid.query.aggregation.Aggregator;
 import io.druid.segment.DimensionSelector;
-<<<<<<< HEAD
 import io.druid.segment.NullHandlingHelper;
 import io.druid.segment.data.IndexedInts;
-import org.roaringbitmap.IntIterator;
-=======
-import io.druid.segment.data.IndexedInts;
->>>>>>> 3f1009aa
 
 public class DistinctCountAggregator implements Aggregator
 {
@@ -96,14 +91,7 @@
     if (NullHandlingHelper.useDefaultValuesForNull()) {
       return mutableBitmap.size();
     }
-    int retVal = 0;
-    IntIterator iterator = mutableBitmap.iterator();
-    while (iterator.hasNext()) {
-      String val = selector.lookupName(iterator.next());
-      if (val != null) {
-        retVal++;
-      }
-    }
-    return retVal;
+    int nullId = selector.idLookup().lookupId(null);
+    return mutableBitmap.get(nullId) ? mutableBitmap.size() - 1 : mutableBitmap.size();
   }
 }