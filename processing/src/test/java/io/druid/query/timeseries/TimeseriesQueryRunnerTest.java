/*
 * Licensed to Metamarkets Group Inc. (Metamarkets) under one
 * or more contributor license agreements. See the NOTICE file
 * distributed with this work for additional information
 * regarding copyright ownership. Metamarkets licenses this file
 * to you under the Apache License, Version 2.0 (the
 * "License"); you may not use this file except in compliance
 * with the License. You may obtain a copy of the License at
 *
 * http://www.apache.org/licenses/LICENSE-2.0
 *
 * Unless required by applicable law or agreed to in writing,
 * software distributed under the License is distributed on an
 * "AS IS" BASIS, WITHOUT WARRANTIES OR CONDITIONS OF ANY
 * KIND, either express or implied. See the License for the
 * specific language governing permissions and limitations
 * under the License.
 */

package io.druid.query.timeseries;

import com.google.common.collect.ImmutableList;
import com.google.common.collect.ImmutableMap;
import com.google.common.collect.Iterables;
import com.google.common.collect.Lists;
import com.google.common.collect.Maps;
import com.google.common.primitives.Doubles;
import io.druid.java.util.common.DateTimes;
import io.druid.java.util.common.Intervals;
import io.druid.java.util.common.StringUtils;
import io.druid.java.util.common.granularity.Granularities;
import io.druid.java.util.common.granularity.Granularity;
import io.druid.java.util.common.granularity.PeriodGranularity;
import io.druid.java.util.common.guava.Sequences;
import io.druid.query.Druids;
import io.druid.query.FinalizeResultsQueryRunner;
import io.druid.query.QueryPlus;
import io.druid.query.QueryRunner;
import io.druid.query.QueryRunnerTestHelper;
import io.druid.query.QueryToolChest;
import io.druid.query.Result;
import io.druid.query.aggregation.AggregatorFactory;
import io.druid.query.aggregation.CountAggregatorFactory;
import io.druid.query.aggregation.DoubleMaxAggregatorFactory;
import io.druid.query.aggregation.DoubleMinAggregatorFactory;
import io.druid.query.aggregation.FilteredAggregatorFactory;
import io.druid.query.aggregation.LongSumAggregatorFactory;
import io.druid.query.aggregation.PostAggregator;
import io.druid.query.aggregation.first.DoubleFirstAggregatorFactory;
import io.druid.query.aggregation.last.DoubleLastAggregatorFactory;
import io.druid.query.expression.TestExprMacroTable;
import io.druid.query.extraction.MapLookupExtractor;
import io.druid.query.filter.AndDimFilter;
import io.druid.query.filter.BoundDimFilter;
import io.druid.query.filter.DimFilter;
import io.druid.query.filter.InDimFilter;
import io.druid.query.filter.NotDimFilter;
import io.druid.query.filter.RegexDimFilter;
import io.druid.query.filter.SelectorDimFilter;
import io.druid.query.lookup.LookupExtractionFn;
import io.druid.query.ordering.StringComparators;
import io.druid.query.spec.MultipleIntervalSegmentSpec;
import io.druid.segment.NullHandlingHelper;
import io.druid.segment.TestHelper;
import io.druid.segment.column.ValueType;
import io.druid.segment.virtual.ExpressionVirtualColumn;
import org.joda.time.DateTime;
import org.joda.time.DateTimeZone;
import org.joda.time.Interval;
import org.joda.time.Period;
import org.junit.Assert;
import org.junit.Test;
import org.junit.runner.RunWith;
import org.junit.runners.Parameterized;

import java.io.IOException;
import java.util.Arrays;
import java.util.Collections;
import java.util.HashMap;
import java.util.List;
import java.util.Map;

/**
 */
@RunWith(Parameterized.class)
public class TimeseriesQueryRunnerTest
{

  public static final Map<String, Object> CONTEXT = ImmutableMap.of();

  @Parameterized.Parameters(name = "{0}:descending={1}")
  public static Iterable<Object[]> constructorFeeder() throws IOException
  {
    return QueryRunnerTestHelper.cartesian(
        // runners
        QueryRunnerTestHelper.makeQueryRunners(
            new TimeseriesQueryRunnerFactory(
                new TimeseriesQueryQueryToolChest(
                    QueryRunnerTestHelper.NoopIntervalChunkingQueryRunnerDecorator()
                ),
                new TimeseriesQueryEngine(),
                QueryRunnerTestHelper.NOOP_QUERYWATCHER
            )
        ),
        // descending?
        Arrays.asList(false, true),
        Arrays.asList(QueryRunnerTestHelper.commonDoubleAggregators, QueryRunnerTestHelper.commonFloatAggregators)
    );
  }

  private <T> void assertExpectedResults(Iterable<Result<T>> expectedResults, Iterable<Result<T>> results)
  {
    if (descending) {
      expectedResults = TestHelper.revert(expectedResults);
    }
    TestHelper.assertExpectedResults(expectedResults, results);
  }

  protected final QueryRunner runner;
  protected final boolean descending;
  private final List<AggregatorFactory> aggregatorFactoryList;

  public TimeseriesQueryRunnerTest(
      QueryRunner runner, boolean descending,
      List<AggregatorFactory> aggregatorFactoryList
  )
  {
    this.runner = runner;
    this.descending = descending;
    this.aggregatorFactoryList = aggregatorFactoryList;
  }

  @Test
  public void testEmptyTimeseries()
  {
    TimeseriesQuery query = Druids.newTimeseriesQueryBuilder()
                                  .dataSource(QueryRunnerTestHelper.dataSource)
                                  .granularity(QueryRunnerTestHelper.allGran)
                                  .intervals(QueryRunnerTestHelper.emptyInterval)
                                  .aggregators(
                                      Arrays.asList(
                                          QueryRunnerTestHelper.rowsCount,
                                          QueryRunnerTestHelper.indexDoubleSum,
                                          new DoubleFirstAggregatorFactory("first", "index")

                                      )
                                  )
                                  .descending(descending)
                                  .build();
    Map<String, Object> resultMap = Maps.newHashMap();
    resultMap.put("rows", 0L);
    resultMap.put("index", NullHandlingHelper.useDefaultValuesForNull() ? 0D : null);
    resultMap.put("first", NullHandlingHelper.useDefaultValuesForNull() ? 0D : null);
    List<Result<TimeseriesResultValue>> expectedResults = ImmutableList.of(
        new Result<>(
            DateTimes.of("2020-04-02"),
            new TimeseriesResultValue(
                resultMap
            )
        )
    );

    Iterable<Result<TimeseriesResultValue>> actualResults = Sequences.toList(
        runner.run(QueryPlus.wrap(query), CONTEXT),
        Lists.<Result<TimeseriesResultValue>>newArrayList()
    );
    TestHelper.assertExpectedResults(expectedResults, actualResults);
  }

  @Test
  public void testFullOnTimeseries()
  {
    Granularity gran = Granularities.DAY;
    TimeseriesQuery query = Druids.newTimeseriesQueryBuilder()
                                  .dataSource(QueryRunnerTestHelper.dataSource)
                                  .granularity(gran)
                                  .intervals(QueryRunnerTestHelper.fullOnInterval)
                                  .aggregators(
                                      Arrays.asList(
                                          QueryRunnerTestHelper.rowsCount,
                                          QueryRunnerTestHelper.indexDoubleSum,
                                          QueryRunnerTestHelper.qualityUniques
                                      )
                                  )
                                  .postAggregators(Collections.<PostAggregator>singletonList(QueryRunnerTestHelper
                                                                                                 .addRowsIndexConstant))
                                  .descending(descending)
                                  .build();

    Iterable<Result<TimeseriesResultValue>> results = Sequences.toList(
        runner.run(QueryPlus.wrap(query), CONTEXT),
        Lists.<Result<TimeseriesResultValue>>newArrayList()
    );

    final String[] expectedIndex = descending ?
                                   QueryRunnerTestHelper.expectedFullOnIndexValuesDesc :
                                   QueryRunnerTestHelper.expectedFullOnIndexValues;

    final DateTime expectedLast = descending ?
                                  QueryRunnerTestHelper.earliest :
                                  QueryRunnerTestHelper.last;

    int count = 0;
    Result lastResult = null;
    for (Result<TimeseriesResultValue> result : results) {
      DateTime current = result.getTimestamp();
      Assert.assertFalse(
          StringUtils.format("Timestamp[%s] > expectedLast[%s]", current, expectedLast),
          descending ? current.isBefore(expectedLast) : current.isAfter(expectedLast)
      );

      final TimeseriesResultValue value = result.getValue();

      Assert.assertEquals(
          result.toString(),
          QueryRunnerTestHelper.skippedDay.equals(current) ? 0L : 13L,
          value.getLongMetric("rows").longValue()
      );

      if (!QueryRunnerTestHelper.skippedDay.equals(current)) {
        Assert.assertEquals(
            result.toString(),
            Doubles.tryParse(expectedIndex[count]).doubleValue(),
            value.getDoubleMetric("index").doubleValue(),
            value.getDoubleMetric("index").doubleValue() * 1e-6
        );
        Assert.assertEquals(
            result.toString(),
            new Double(expectedIndex[count]) +
            13L + 1L,
            value.getDoubleMetric("addRowsIndexConstant"),
            value.getDoubleMetric("addRowsIndexConstant") * 1e-6
        );
        Assert.assertEquals(
            value.getDoubleMetric("uniques"),
            9.0d,
            0.02
        );
      } else {
        if (NullHandlingHelper.useDefaultValuesForNull()) {
          Assert.assertEquals(
              result.toString(),
              0.0D,
              value.getDoubleMetric("index").doubleValue(),
              value.getDoubleMetric("index").doubleValue() * 1e-6
          );
          Assert.assertEquals(
              result.toString(),
              new Double(expectedIndex[count]) + 1L,
              value.getDoubleMetric("addRowsIndexConstant"),
              value.getDoubleMetric("addRowsIndexConstant") * 1e-6
          );
          Assert.assertEquals(
              0.0D,
              value.getDoubleMetric("uniques"),
              0.02
          );
        } else {
          Assert.assertNull(
              result.toString(),
              value.getDoubleMetric("index")
          );
          Assert.assertNull(
              result.toString(),
              value.getDoubleMetric("addRowsIndexConstant")
          );
          Assert.assertEquals(
              value.getDoubleMetric("uniques"),
              0.0d,
              0.02
          );
        }
      }

      lastResult = result;
      ++count;
    }

    Assert.assertEquals(lastResult.toString(), expectedLast, lastResult.getTimestamp());
  }

  @Test
  public void testTimeseriesNoAggregators()
  {
    Granularity gran = Granularities.DAY;
    TimeseriesQuery query = Druids.newTimeseriesQueryBuilder()
                                  .dataSource(QueryRunnerTestHelper.dataSource)
                                  .granularity(gran)
                                  .intervals(QueryRunnerTestHelper.fullOnInterval)
                                  .descending(descending)
                                  .build();

    Iterable<Result<TimeseriesResultValue>> results = Sequences.toList(
        runner.run(QueryPlus.wrap(query), CONTEXT),
        Lists.<Result<TimeseriesResultValue>>newArrayList()
    );

    final DateTime expectedLast = descending ?
                                  QueryRunnerTestHelper.earliest :
                                  QueryRunnerTestHelper.last;

    Result lastResult = null;
    for (Result<TimeseriesResultValue> result : results) {
      DateTime current = result.getTimestamp();
      Assert.assertFalse(
          StringUtils.format("Timestamp[%s] > expectedLast[%s]", current, expectedLast),
          descending ? current.isBefore(expectedLast) : current.isAfter(expectedLast)
      );
      Assert.assertEquals(ImmutableMap.of(), result.getValue().getBaseObject());
      lastResult = result;
    }

    Assert.assertEquals(lastResult.toString(), expectedLast, lastResult.getTimestamp());
  }

  @Test
  public void testFullOnTimeseriesMaxMin()
  {
    TimeseriesQuery query = Druids.newTimeseriesQueryBuilder()
                                  .dataSource(QueryRunnerTestHelper.dataSource)
                                  .granularity(Granularities.ALL)
                                  .intervals(QueryRunnerTestHelper.fullOnInterval)
                                  .aggregators(
                                      Arrays.asList(
                                          new DoubleMaxAggregatorFactory("maxIndex", "index"),
                                          new DoubleMinAggregatorFactory("minIndex", "index")
                                      )
                                  )
                                  .descending(descending)
                                  .build();

    DateTime expectedEarliest = DateTimes.of("2011-01-12");
    DateTime expectedLast = DateTimes.of("2011-04-15");

    Iterable<Result<TimeseriesResultValue>> results = Sequences.toList(
        runner.run(QueryPlus.wrap(query), CONTEXT),
        Lists.<Result<TimeseriesResultValue>>newArrayList()
    );
    Result<TimeseriesResultValue> result = results.iterator().next();

    Assert.assertEquals(expectedEarliest, result.getTimestamp());
    Assert.assertFalse(
        StringUtils.format("Timestamp[%s] > expectedLast[%s]", result.getTimestamp(), expectedLast),
        result.getTimestamp().isAfter(expectedLast)
    );

    final TimeseriesResultValue value = result.getValue();

    Assert.assertEquals(result.toString(), 1870.061029, value.getDoubleMetric("maxIndex"), 0.0);
    Assert.assertEquals(result.toString(), 59.021022, value.getDoubleMetric("minIndex"), 0.0);
  }

  @Test
  public void testFullOnTimeseriesWithFilter()
  {

    TimeseriesQuery query = Druids.newTimeseriesQueryBuilder()
                                  .dataSource(QueryRunnerTestHelper.dataSource)
                                  .granularity(QueryRunnerTestHelper.dayGran)
                                  .filters(QueryRunnerTestHelper.marketDimension, "upfront")
                                  .intervals(QueryRunnerTestHelper.fullOnInterval)
                                  .aggregators(
                                      Arrays.<AggregatorFactory>asList(
                                          QueryRunnerTestHelper.rowsCount,
                                          QueryRunnerTestHelper.qualityUniques
                                      )
                                  )
                                  .descending(descending)
                                  .build();

    Assert.assertEquals(
        Druids.newSelectorDimFilterBuilder()
              .dimension(QueryRunnerTestHelper.marketDimension)
              .value("upfront")
              .build(),
        query.getDimensionsFilter()
    );

    final DateTime expectedLast = descending ?
                                  QueryRunnerTestHelper.earliest :
                                  QueryRunnerTestHelper.last;

    Iterable<Result<TimeseriesResultValue>> results = Sequences.toList(
        runner.run(QueryPlus.wrap(query), CONTEXT),
        Lists.<Result<TimeseriesResultValue>>newArrayList()
    );

    for (Result<TimeseriesResultValue> result : results) {
      DateTime current = result.getTimestamp();
      Assert.assertFalse(
          StringUtils.format("Timestamp[%s] > expectedLast[%s]", current, expectedLast),
          descending ? current.isBefore(expectedLast) : current.isAfter(expectedLast)
      );

      final TimeseriesResultValue value = result.getValue();

      Assert.assertEquals(
          result.toString(),
          QueryRunnerTestHelper.skippedDay.equals(result.getTimestamp()) ? 0L : 2L,
          value.getLongMetric("rows").longValue()
      );
      Assert.assertEquals(
          result.toString(),
          QueryRunnerTestHelper.skippedDay.equals(result.getTimestamp()) ? 0.0d : 2.0d,
          value.getDoubleMetric(
              "uniques"
          ),
          0.01
      );
    }
  }

  @Test
  public void testTimeseries()
  {
    TimeseriesQuery query = Druids.newTimeseriesQueryBuilder()
                                  .dataSource(QueryRunnerTestHelper.dataSource)
                                  .granularity(QueryRunnerTestHelper.dayGran)
                                  .intervals(QueryRunnerTestHelper.firstToThird)
                                  .aggregators(
                                      Arrays.<AggregatorFactory>asList(
                                          QueryRunnerTestHelper.rowsCount,
                                          new LongSumAggregatorFactory(
                                              "idx",
                                              "index"
                                          ),
                                          QueryRunnerTestHelper.qualityUniques
                                      )
                                  )
                                  .descending(descending)
                                  .build();

    List<Result<TimeseriesResultValue>> expectedResults = Arrays.asList(
        new Result<>(
            DateTimes.of("2011-04-01"),
            new TimeseriesResultValue(
                ImmutableMap.<String, Object>of("rows", 13L, "idx", 6619L, "uniques", QueryRunnerTestHelper.UNIQUES_9)
            )
        ),
        new Result<>(
            DateTimes.of("2011-04-02"),
            new TimeseriesResultValue(
                ImmutableMap.<String, Object>of("rows", 13L, "idx", 5827L, "uniques", QueryRunnerTestHelper.UNIQUES_9)
            )
        )
    );

    Iterable<Result<TimeseriesResultValue>> results = Sequences.toList(
        runner.run(QueryPlus.wrap(query), CONTEXT),
        Lists.<Result<TimeseriesResultValue>>newArrayList()
    );

    assertExpectedResults(expectedResults, results);
  }

  @Test
  public void testTimeseriesWithVirtualColumn()
  {
    TimeseriesQuery query = Druids.newTimeseriesQueryBuilder()
                                  .dataSource(QueryRunnerTestHelper.dataSource)
                                  .granularity(QueryRunnerTestHelper.dayGran)
                                  .intervals(QueryRunnerTestHelper.firstToThird)
                                  .aggregators(
                                      Arrays.<AggregatorFactory>asList(
                                          QueryRunnerTestHelper.rowsCount,
                                          new LongSumAggregatorFactory("idx", "expr"),
                                          QueryRunnerTestHelper.qualityUniques
                                      )
                                  )
                                  .descending(descending)
                                  .virtualColumns(
                                      new ExpressionVirtualColumn(
                                          "expr",
                                          "index",
                                          ValueType.FLOAT,
                                          TestExprMacroTable.INSTANCE
                                      )
                                  )
                                  .build();

    List<Result<TimeseriesResultValue>> expectedResults = Arrays.asList(
        new Result<>(
            DateTimes.of("2011-04-01"),
            new TimeseriesResultValue(
                ImmutableMap.<String, Object>of("rows", 13L, "idx", 6619L, "uniques", QueryRunnerTestHelper.UNIQUES_9)
            )
        ),
        new Result<>(
            DateTimes.of("2011-04-02"),
            new TimeseriesResultValue(
                ImmutableMap.<String, Object>of("rows", 13L, "idx", 5827L, "uniques", QueryRunnerTestHelper.UNIQUES_9)
            )
        )
    );

    Iterable<Result<TimeseriesResultValue>> results = Sequences.toList(
        runner.run(QueryPlus.wrap(query), CONTEXT),
        Lists.<Result<TimeseriesResultValue>>newArrayList()
    );

    assertExpectedResults(expectedResults, results);
  }

  @Test
  public void testTimeseriesWithTimeZone()
  {
    TimeseriesQuery query = Druids.newTimeseriesQueryBuilder()
                                  .dataSource(QueryRunnerTestHelper.dataSource)
                                  .intervals("2011-03-31T00:00:00-07:00/2011-04-02T00:00:00-07:00")
                                  .aggregators(
                                      Arrays.<AggregatorFactory>asList(
                                          QueryRunnerTestHelper.rowsCount,
                                          new LongSumAggregatorFactory(
                                              "idx",
                                              "index"
                                          )
                                      )
                                  )
                                  .granularity(
                                      new PeriodGranularity(
                                          new Period("P1D"),
                                          null,
                                          DateTimeZone.forID("America/Los_Angeles")
                                      )
                                  )
                                  .descending(descending)
                                  .build();

    List<Result<TimeseriesResultValue>> expectedResults = Arrays.asList(
        new Result<>(
            new DateTime("2011-03-31", DateTimeZone.forID("America/Los_Angeles")),
            new TimeseriesResultValue(
                ImmutableMap.<String, Object>of("rows", 13L, "idx", 6619L)
            )
        ),
        new Result<>(
            new DateTime("2011-04-01T", DateTimeZone.forID("America/Los_Angeles")),
            new TimeseriesResultValue(
                ImmutableMap.<String, Object>of("rows", 13L, "idx", 5827L)
            )
        )
    );

    Iterable<Result<TimeseriesResultValue>> results = Sequences.toList(
        runner.run(QueryPlus.wrap(query), CONTEXT),
        Lists.<Result<TimeseriesResultValue>>newArrayList()
    );

    assertExpectedResults(expectedResults, results);
  }

  @Test
  public void testTimeseriesWithVaryingGran()
  {
    TimeseriesQuery query1 = Druids.newTimeseriesQueryBuilder()
                                   .dataSource(QueryRunnerTestHelper.dataSource)
                                   .granularity(new PeriodGranularity(new Period("P1M"), null, null))
                                   .intervals(
                                       Collections.singletonList(
                                           Intervals.of("2011-04-02T00:00:00.000Z/2011-04-03T00:00:00.000Z")
                                       )
                                   )
                                   .aggregators(
                                       Arrays.<AggregatorFactory>asList(
                                           QueryRunnerTestHelper.rowsCount,
                                           new LongSumAggregatorFactory(
                                               "idx",
                                               "index"
                                           ),
                                           QueryRunnerTestHelper.qualityUniques
                                       )
                                   )
                                   .descending(descending)
                                   .build();

    List<Result<TimeseriesResultValue>> expectedResults1 = Collections.singletonList(
        new Result<>(
            DateTimes.of("2011-04-01"),
            new TimeseriesResultValue(
                ImmutableMap.<String, Object>of("rows", 13L, "idx", 5827L, "uniques", QueryRunnerTestHelper.UNIQUES_9)
            )
        )
    );

    Iterable<Result<TimeseriesResultValue>> results1 = Sequences.toList(
        runner.run(QueryPlus.wrap(query1), CONTEXT),
        Lists.<Result<TimeseriesResultValue>>newArrayList()
    );
    assertExpectedResults(expectedResults1, results1);

    TimeseriesQuery query2 = Druids.newTimeseriesQueryBuilder()
                                   .dataSource(QueryRunnerTestHelper.dataSource)
                                   .granularity("DAY")
                                   .intervals(
                                       Collections.singletonList(
                                           Intervals.of("2011-04-02T00:00:00.000Z/2011-04-03T00:00:00.000Z")
                                       )
                                   )
                                   .aggregators(
                                       Arrays.<AggregatorFactory>asList(
                                           QueryRunnerTestHelper.rowsCount,
                                           new LongSumAggregatorFactory(
                                               "idx",
                                               "index"
                                           ),
                                           QueryRunnerTestHelper.qualityUniques
                                       )
                                   )
                                   .build();

    List<Result<TimeseriesResultValue>> expectedResults2 = Collections.singletonList(
        new Result<>(
            DateTimes.of("2011-04-02"),
            new TimeseriesResultValue(
                ImmutableMap.<String, Object>of("rows", 13L, "idx", 5827L, "uniques", QueryRunnerTestHelper.UNIQUES_9)
            )
        )
    );

    Iterable<Result<TimeseriesResultValue>> results2 = Sequences.toList(
        runner.run(QueryPlus.wrap(query2), CONTEXT),
        Lists.<Result<TimeseriesResultValue>>newArrayList()
    );
    assertExpectedResults(expectedResults2, results2);
  }

  @Test
  public void testTimeseriesGranularityNotAlignedOnSegmentBoundariesWithFilter()
  {
    TimeseriesQuery query1 = Druids.newTimeseriesQueryBuilder()
                                   .dataSource(QueryRunnerTestHelper.dataSource)
                                   .filters(QueryRunnerTestHelper.marketDimension, "spot", "upfront", "total_market")
                                   .granularity(
                                       new PeriodGranularity(
                                           new Period("P7D"),
                                           null,
                                           DateTimeZone.forID("America/Los_Angeles")
                                       )
                                   )
                                   .intervals(
                                       Collections.singletonList(
                                           Intervals.of("2011-01-12T00:00:00.000-08:00/2011-01-20T00:00:00.000-08:00")
                                       )
                                   )
                                   .aggregators(
                                       Arrays.<AggregatorFactory>asList(
                                           QueryRunnerTestHelper.rowsCount,
                                           new LongSumAggregatorFactory(
                                               "idx",
                                               "index"
                                           )
                                       )
                                   )
                                   .descending(descending)
                                   .build();

    List<Result<TimeseriesResultValue>> expectedResults1 = Arrays.asList(
        new Result<>(
            new DateTime("2011-01-06T00:00:00.000-08:00", DateTimeZone.forID("America/Los_Angeles")),
            new TimeseriesResultValue(
                ImmutableMap.<String, Object>of("rows", 13L, "idx", 6071L)
            )
        ),
        new Result<>(
            new DateTime("2011-01-13T00:00:00.000-08:00", DateTimeZone.forID("America/Los_Angeles")),
            new TimeseriesResultValue(
                ImmutableMap.<String, Object>of("rows", 91L, "idx", 33382L)
            )
        )
    );

    Iterable<Result<TimeseriesResultValue>> results1 = Sequences.toList(
        runner.run(QueryPlus.wrap(query1), CONTEXT),
        Lists.<Result<TimeseriesResultValue>>newArrayList()
    );
    assertExpectedResults(expectedResults1, results1);
  }

  @Test
  public void testTimeseriesQueryZeroFilling()
  {
    TimeseriesQuery query1 = Druids.newTimeseriesQueryBuilder()
                                   .dataSource(QueryRunnerTestHelper.dataSource)
                                   .filters(QueryRunnerTestHelper.marketDimension, "spot", "upfront", "total_market")
                                   .granularity(Granularities.HOUR)
                                   .intervals(
                                       Collections.singletonList(
                                           Intervals.of("2011-04-14T00:00:00.000Z/2011-05-01T00:00:00.000Z")
                                       )
                                   )
                                   .aggregators(
                                       Arrays.<AggregatorFactory>asList(
                                           QueryRunnerTestHelper.rowsCount,
                                           new LongSumAggregatorFactory(
                                               "idx",
                                               "index"
                                           )
                                       )
                                   )
                                   .descending(descending)
                                   .build();

    List<Result<TimeseriesResultValue>> lotsOfZeroes = Lists.newArrayList();
    final Iterable<Interval> iterable = Granularities.HOUR.getIterable(
        new Interval(DateTimes.of("2011-04-14T01"), DateTimes.of("2011-04-15"))
    );
    Map noRowsResult = Maps.newHashMap();
    noRowsResult.put("rows", 0L);
    noRowsResult.put("idx", NullHandlingHelper.useDefaultValuesForNull() ? 0L : null);
    for (Interval interval : iterable) {
<<<<<<< HEAD
        lotsOfZeroes.add(
                new Result<>(
                        interval.getStart(),
                        new TimeseriesResultValue(
                            noRowsResult
                        )
                )
        );
=======
      lotsOfZeroes.add(
              new Result<>(
                      interval.getStart(),
                      new TimeseriesResultValue(
                              ImmutableMap.<String, Object>of("rows", 0L, "idx", 0L)
                      )
              )
      );
>>>>>>> 3f1009aa
    }

    List<Result<TimeseriesResultValue>> expectedResults1 = Lists.newArrayList(
        Iterables.concat(
            Collections.singletonList(
                new Result<>(
                    DateTimes.of("2011-04-14T00"),
                    new TimeseriesResultValue(
                        ImmutableMap.<String, Object>of("rows", 13L, "idx", 4907L)
                    )
                )
            ),
            lotsOfZeroes,
            Collections.singletonList(
                new Result<>(
                    DateTimes.of("2011-04-15T00"),
                    new TimeseriesResultValue(
                        ImmutableMap.<String, Object>of("rows", 13L, "idx", 4717L)
                    )
                )
            )
        )
    );

    Iterable<Result<TimeseriesResultValue>> results1 = Sequences.toList(
        runner.run(QueryPlus.wrap(query1), CONTEXT),
        Lists.<Result<TimeseriesResultValue>>newArrayList()
    );
    assertExpectedResults(expectedResults1, results1);
  }

  @Test
  public void testTimeseriesQueryGranularityNotAlignedWithRollupGranularity()
  {
    TimeseriesQuery query1 = Druids.newTimeseriesQueryBuilder()
                                   .dataSource(QueryRunnerTestHelper.dataSource)
                                   .filters(QueryRunnerTestHelper.marketDimension, "spot", "upfront", "total_market")
                                   .granularity(
                                       new PeriodGranularity(
                                           new Period("PT1H"),
                                           DateTimes.utc(60000),
                                           DateTimeZone.UTC
                                       )
                                   )
                                   .intervals(Collections.singletonList(Intervals.of("2011-04-15T00:00:00.000Z/2012")))
                                   .aggregators(
                                       Arrays.<AggregatorFactory>asList(
                                           QueryRunnerTestHelper.rowsCount,
                                           new LongSumAggregatorFactory(
                                               "idx",
                                               "index"
                                           )
                                       )
                                   )
                                   .descending(descending)
                                   .build();

    List<Result<TimeseriesResultValue>> expectedResults1 = Collections.singletonList(
        new Result<>(
            DateTimes.of("2011-04-14T23:01Z"),
            new TimeseriesResultValue(
                ImmutableMap.<String, Object>of("rows", 13L, "idx", 4717L)
            )
        )
    );

    Iterable<Result<TimeseriesResultValue>> results1 = Sequences.toList(
        runner.run(QueryPlus.wrap(query1), CONTEXT),
        Lists.<Result<TimeseriesResultValue>>newArrayList()
    );
    assertExpectedResults(expectedResults1, results1);
  }

  @Test
  public void testTimeseriesWithVaryingGranWithFilter()
  {
    TimeseriesQuery query1 = Druids.newTimeseriesQueryBuilder()
                                   .dataSource(QueryRunnerTestHelper.dataSource)
                                   .filters(QueryRunnerTestHelper.marketDimension, "spot", "upfront", "total_market")
                                   .granularity(new PeriodGranularity(new Period("P1M"), null, null))
                                   .intervals(
                                       Collections.singletonList(
                                           Intervals.of("2011-04-02T00:00:00.000Z/2011-04-03T00:00:00.000Z")
                                       )
                                   )
                                   .aggregators(
                                       Arrays.<AggregatorFactory>asList(
                                           QueryRunnerTestHelper.rowsCount,
                                           new LongSumAggregatorFactory(
                                               "idx",
                                               "index"
                                           ),
                                           QueryRunnerTestHelper.qualityUniques
                                       )
                                   )
                                   .descending(descending)
                                   .build();

    List<Result<TimeseriesResultValue>> expectedResults1 = Collections.singletonList(
        new Result<>(
            DateTimes.of("2011-04-01"),
            new TimeseriesResultValue(
                ImmutableMap.<String, Object>of("rows", 13L, "idx", 5827L, "uniques", QueryRunnerTestHelper.UNIQUES_9)
            )
        )
    );
    Iterable<Result<TimeseriesResultValue>> results1 = Sequences.toList(
        runner.run(QueryPlus.wrap(query1), CONTEXT),
        Lists.<Result<TimeseriesResultValue>>newArrayList()
    );
    assertExpectedResults(expectedResults1, results1);

    TimeseriesQuery query2 = Druids.newTimeseriesQueryBuilder()
                                   .dataSource(QueryRunnerTestHelper.dataSource)
                                   .filters(QueryRunnerTestHelper.marketDimension, "spot", "upfront", "total_market")
                                   .granularity("DAY")
                                   .intervals(
                                       Collections.singletonList(
                                           Intervals.of("2011-04-02T00:00:00.000Z/2011-04-03T00:00:00.000Z")
                                       )
                                   )
                                   .aggregators(
                                       Arrays.<AggregatorFactory>asList(
                                           QueryRunnerTestHelper.rowsCount,
                                           new LongSumAggregatorFactory(
                                               "idx",
                                               "index"
                                           ),
                                           QueryRunnerTestHelper.qualityUniques
                                       )
                                   )
                                   .build();

    List<Result<TimeseriesResultValue>> expectedResults2 = Collections.singletonList(
        new Result<>(
            DateTimes.of("2011-04-02"),
            new TimeseriesResultValue(
                ImmutableMap.<String, Object>of("rows", 13L, "idx", 5827L, "uniques", QueryRunnerTestHelper.UNIQUES_9)
            )
        )
    );

    Iterable<Result<TimeseriesResultValue>> results2 = Sequences.toList(
        runner.run(QueryPlus.wrap(query2), CONTEXT),
        Lists.<Result<TimeseriesResultValue>>newArrayList()
    );
    assertExpectedResults(expectedResults2, results2);
  }

  @Test
  public void testTimeseriesQueryBeyondTimeRangeOfData()
  {
    TimeseriesQuery query = Druids.newTimeseriesQueryBuilder()
                                  .dataSource(QueryRunnerTestHelper.dataSource)
                                  .granularity(QueryRunnerTestHelper.dayGran)
                                  .intervals(
                                      new MultipleIntervalSegmentSpec(
                                          Collections.singletonList(Intervals.of("2015-01-01/2015-01-10"))
                                      )
                                  )
                                  .aggregators(
                                      Arrays.<AggregatorFactory>asList(
                                          QueryRunnerTestHelper.rowsCount,
                                          new LongSumAggregatorFactory(
                                              "idx",
                                              "index"
                                          )
                                      )
                                  )
                                  .descending(descending)
                                  .build();

    List<Result<TimeseriesResultValue>> expectedResults = Collections.emptyList();

    Iterable<Result<TimeseriesResultValue>> results = Sequences.toList(
        runner.run(QueryPlus.wrap(query), CONTEXT),
        Lists.<Result<TimeseriesResultValue>>newArrayList()
    );
    assertExpectedResults(expectedResults, results);
  }

  @Test
  public void testTimeseriesWithOrFilter()
  {
    TimeseriesQuery query = Druids.newTimeseriesQueryBuilder()
                                  .dataSource(QueryRunnerTestHelper.dataSource)
                                  .granularity(QueryRunnerTestHelper.dayGran)
                                  .filters(QueryRunnerTestHelper.marketDimension, "spot", "upfront", "total_market")
                                  .intervals(QueryRunnerTestHelper.firstToThird)
                                  .aggregators(
                                      Arrays.<AggregatorFactory>asList(
                                          QueryRunnerTestHelper.rowsCount,
                                          QueryRunnerTestHelper.indexLongSum,
                                          QueryRunnerTestHelper.qualityUniques
                                      )
                                  )
                                  .postAggregators(Collections.<PostAggregator>singletonList(QueryRunnerTestHelper
                                                                                                 .addRowsIndexConstant))
                                  .descending(descending)
                                  .build();

    List<Result<TimeseriesResultValue>> expectedResults = Arrays.asList(
        new Result<>(
            DateTimes.of("2011-04-01"),
            new TimeseriesResultValue(
                ImmutableMap.<String, Object>of(
                    "rows", 13L,
                    "index", 6619L,
                    "addRowsIndexConstant", 6633.0,
                    "uniques", QueryRunnerTestHelper.UNIQUES_9
                )
            )
        ),
        new Result<>(
            DateTimes.of("2011-04-02"),
            new TimeseriesResultValue(
                ImmutableMap.<String, Object>of(
                    "rows", 13L,
                    "index", 5827L,
                    "addRowsIndexConstant", 5841.0,
                    "uniques", QueryRunnerTestHelper.UNIQUES_9
                )
            )
        )
    );

    Iterable<Result<TimeseriesResultValue>> results = Sequences.toList(
        runner.run(QueryPlus.wrap(query), CONTEXT),
        Lists.<Result<TimeseriesResultValue>>newArrayList()
    );
    assertExpectedResults(expectedResults, results);
  }

  @Test
  public void testTimeseriesWithRegexFilter()
  {
    TimeseriesQuery query = Druids.newTimeseriesQueryBuilder()
                                  .dataSource(QueryRunnerTestHelper.dataSource)
                                  .granularity(QueryRunnerTestHelper.dayGran)
        .filters(new RegexDimFilter(QueryRunnerTestHelper.marketDimension, "^.p.*$", null)) // spot and upfront
        .intervals(QueryRunnerTestHelper.firstToThird)
        .aggregators(
            Arrays.<AggregatorFactory>asList(
                QueryRunnerTestHelper.rowsCount,
                QueryRunnerTestHelper.indexLongSum,
                QueryRunnerTestHelper.qualityUniques
            )
        )
        .postAggregators(Collections.<PostAggregator>singletonList(QueryRunnerTestHelper.addRowsIndexConstant))
        .descending(descending)
        .build();

    List<Result<TimeseriesResultValue>> expectedResults = Arrays.asList(
        new Result<>(
            DateTimes.of("2011-04-01"),
            new TimeseriesResultValue(
                ImmutableMap.<String, Object>of(
                    "rows", 11L,
                    "index", 3783L,
                    "addRowsIndexConstant", 3795.0,
                    "uniques", QueryRunnerTestHelper.UNIQUES_9
                )
            )
        ),
        new Result<>(
            DateTimes.of("2011-04-02"),
            new TimeseriesResultValue(
                ImmutableMap.<String, Object>of(
                    "rows", 11L,
                    "index", 3313L,
                    "addRowsIndexConstant", 3325.0,
                    "uniques", QueryRunnerTestHelper.UNIQUES_9
                )
            )
        )
    );

    Iterable<Result<TimeseriesResultValue>> results = Sequences.toList(
        runner.run(QueryPlus.wrap(query), CONTEXT),
        Lists.<Result<TimeseriesResultValue>>newArrayList()
    );
    assertExpectedResults(expectedResults, results);
  }

  @Test
  public void testTimeseriesWithFilter1()
  {
    TimeseriesQuery query = Druids.newTimeseriesQueryBuilder()
                                  .dataSource(QueryRunnerTestHelper.dataSource)
                                  .granularity(QueryRunnerTestHelper.dayGran)
                                  .filters(QueryRunnerTestHelper.marketDimension, "spot")
                                  .intervals(QueryRunnerTestHelper.firstToThird)
                                  .aggregators(
                                      Arrays.<AggregatorFactory>asList(
                                          QueryRunnerTestHelper.rowsCount,
                                          QueryRunnerTestHelper.indexLongSum,
                                          QueryRunnerTestHelper.qualityUniques
                                      )
                                  )
                                  .postAggregators(Collections.<PostAggregator>singletonList(QueryRunnerTestHelper
                                  .addRowsIndexConstant))
                                  .descending(descending)
                                  .build();

    List<Result<TimeseriesResultValue>> expectedResults = Arrays.asList(
        new Result<>(
            DateTimes.of("2011-04-01"),
            new TimeseriesResultValue(
                ImmutableMap.<String, Object>of(
                    "rows", 9L,
                    "index", 1102L,
                    "addRowsIndexConstant", 1112.0,
                    "uniques", QueryRunnerTestHelper.UNIQUES_9
                )
            )
        ),
        new Result<>(
            DateTimes.of("2011-04-02"),
            new TimeseriesResultValue(
                ImmutableMap.<String, Object>of(
                    "rows", 9L,
                    "index", 1120L,
                    "addRowsIndexConstant", 1130.0,
                    "uniques", QueryRunnerTestHelper.UNIQUES_9
                )
            )
        )
    );

    Iterable<Result<TimeseriesResultValue>> results = Sequences.toList(
        runner.run(QueryPlus.wrap(query), CONTEXT),
        Lists.<Result<TimeseriesResultValue>>newArrayList()
    );
    assertExpectedResults(expectedResults, results);
  }

  @Test
  public void testTimeseriesWithFilter2()
  {
    TimeseriesQuery query = Druids.newTimeseriesQueryBuilder()
                                  .dataSource(QueryRunnerTestHelper.dataSource)
                                  .granularity(QueryRunnerTestHelper.dayGran)
                                  .filters(QueryRunnerTestHelper.marketDimension, "upfront")
                                  .intervals(QueryRunnerTestHelper.firstToThird)
                                  .aggregators(
                                      Arrays.<AggregatorFactory>asList(
                                          QueryRunnerTestHelper.rowsCount,
                                          QueryRunnerTestHelper.indexLongSum,
                                          QueryRunnerTestHelper.qualityUniques
                                      )
                                  )
                                  .postAggregators(Collections.<PostAggregator>singletonList(QueryRunnerTestHelper
                                  .addRowsIndexConstant))
                                  .descending(descending)
                                  .build();

    List<Result<TimeseriesResultValue>> expectedResults = Arrays.asList(
        new Result<>(
            DateTimes.of("2011-04-01"),
            new TimeseriesResultValue(
                ImmutableMap.<String, Object>of(
                    "rows", 2L,
                    "index", 2681L,
                    "addRowsIndexConstant", 2684.0,
                    "uniques", QueryRunnerTestHelper.UNIQUES_2
                )
            )
        ),
        new Result<>(
            DateTimes.of("2011-04-02"),
            new TimeseriesResultValue(
                ImmutableMap.<String, Object>of(
                    "rows", 2L,
                    "index", 2193L,
                    "addRowsIndexConstant", 2196.0,
                    "uniques", QueryRunnerTestHelper.UNIQUES_2
                )
            )
        )
    );

    Iterable<Result<TimeseriesResultValue>> results = Sequences.toList(
        runner.run(QueryPlus.wrap(query), CONTEXT),
        Lists.<Result<TimeseriesResultValue>>newArrayList()
    );
    assertExpectedResults(expectedResults, results);
  }

  @Test
  public void testTimeseriesWithFilter3()
  {
    TimeseriesQuery query = Druids.newTimeseriesQueryBuilder()
                                  .dataSource(QueryRunnerTestHelper.dataSource)
                                  .granularity(QueryRunnerTestHelper.dayGran)
                                  .filters(QueryRunnerTestHelper.marketDimension, "total_market")
                                  .intervals(QueryRunnerTestHelper.firstToThird)
                                  .aggregators(
                                      Arrays.<AggregatorFactory>asList(
                                          QueryRunnerTestHelper.rowsCount,
                                          QueryRunnerTestHelper.indexLongSum,
                                          QueryRunnerTestHelper.qualityUniques
                                      )
                                  )
                                  .postAggregators(Collections.<PostAggregator>singletonList(QueryRunnerTestHelper
                                  .addRowsIndexConstant))
                                  .descending(descending)
                                  .build();

    List<Result<TimeseriesResultValue>> expectedResults = Arrays.asList(
        new Result<>(
            DateTimes.of("2011-04-01"),
            new TimeseriesResultValue(
                ImmutableMap.<String, Object>of(
                    "rows", 2L,
                    "index", 2836L,
                    "addRowsIndexConstant", 2839.0,
                    "uniques", QueryRunnerTestHelper.UNIQUES_2
                )
            )
        ),
        new Result<>(
            DateTimes.of("2011-04-02"),
            new TimeseriesResultValue(
                ImmutableMap.<String, Object>of(
                    "rows", 2L,
                    "index", 2514L,
                    "addRowsIndexConstant", 2517.0,
                    "uniques", QueryRunnerTestHelper.UNIQUES_2
                )
            )
        )
    );

    Iterable<Result<TimeseriesResultValue>> results = Sequences.toList(
        runner.run(QueryPlus.wrap(query), CONTEXT),
        Lists.<Result<TimeseriesResultValue>>newArrayList()
    );
    assertExpectedResults(expectedResults, results);
  }

  @Test
  public void testTimeseriesWithMultiDimFilterAndOr()
  {
    AndDimFilter andDimFilter = Druids
        .newAndDimFilterBuilder()
        .fields(
            Arrays.<DimFilter>asList(
                Druids.newSelectorDimFilterBuilder()
                      .dimension(QueryRunnerTestHelper.marketDimension)
                      .value("spot")
                      .build(),
                Druids.newOrDimFilterBuilder()
                      .fields(QueryRunnerTestHelper.qualityDimension, "automotive", "business")
                      .build()
            )
        )
        .build();
    TimeseriesQuery query = Druids.newTimeseriesQueryBuilder()
                                  .dataSource(QueryRunnerTestHelper.dataSource)
                                  .granularity(QueryRunnerTestHelper.dayGran)
                                  .filters(andDimFilter)
                                  .intervals(QueryRunnerTestHelper.firstToThird)
                                  .aggregators(aggregatorFactoryList)
                                  .postAggregators(Collections.<PostAggregator>singletonList(QueryRunnerTestHelper
                                  .addRowsIndexConstant))
                                  .descending(descending)
                                  .build();

    List<Result<TimeseriesResultValue>> expectedResults = Arrays.asList(
        new Result<>(
            DateTimes.of("2011-04-01"),
            new TimeseriesResultValue(
                ImmutableMap.<String, Object>of(
                    "rows", 2L,
                    "index", 254.4554443359375D,
                    "addRowsIndexConstant", 257.4554443359375D,
                    "uniques", QueryRunnerTestHelper.UNIQUES_2
                )
            )
        ),
        new Result<>(
            DateTimes.of("2011-04-02"),
            new TimeseriesResultValue(
                ImmutableMap.<String, Object>of(
                    "rows", 2L,
                    "index", 260.4129638671875D,
                    "addRowsIndexConstant", 263.4129638671875D,
                    "uniques", QueryRunnerTestHelper.UNIQUES_2
                )
            )
        )
    );

    Iterable<Result<TimeseriesResultValue>> results = Sequences.toList(
        runner.run(QueryPlus.wrap(query), CONTEXT),
        Lists.<Result<TimeseriesResultValue>>newArrayList()
    );
    assertExpectedResults(expectedResults, results);
  }

  @Test
  public void testTimeseriesWithMultiDimFilter()
  {
    AndDimFilter andDimFilter = Druids.newAndDimFilterBuilder()
                                      .fields(
                                          Arrays.<DimFilter>asList(
                                              Druids.newSelectorDimFilterBuilder()
                                                    .dimension(QueryRunnerTestHelper.marketDimension)
                                                    .value("spot")
                                                    .build(),
                                              Druids.newSelectorDimFilterBuilder()
                                                    .dimension(QueryRunnerTestHelper.qualityDimension)
                                                    .value("automotive")
                                                    .build()
                                          )
                                      )
                                      .build();
    TimeseriesQuery query = Druids.newTimeseriesQueryBuilder()
                                  .dataSource(QueryRunnerTestHelper.dataSource)
                                  .granularity(QueryRunnerTestHelper.dayGran)
                                  .filters(andDimFilter)
                                  .intervals(QueryRunnerTestHelper.firstToThird)
                                  .aggregators(aggregatorFactoryList)
                                  .postAggregators(Collections.<PostAggregator>singletonList(QueryRunnerTestHelper
                                                                                                 .addRowsIndexConstant))
                                  .descending(descending)
                                  .build();

    List<Result<TimeseriesResultValue>> expectedResults = Arrays.asList(
        new Result<>(
            DateTimes.of("2011-04-01"),
            new TimeseriesResultValue(
                ImmutableMap.<String, Object>of(
                    "rows", 1L,
                    "index", new Float(135.885094).doubleValue(),
                    "addRowsIndexConstant", new Float(137.885094).doubleValue(),
                    "uniques", QueryRunnerTestHelper.UNIQUES_1
                )
            )
        ),
        new Result<>(
            DateTimes.of("2011-04-02"),
            new TimeseriesResultValue(
                ImmutableMap.<String, Object>of(
                    "rows", 1L,
                    "index", new Float(147.425935).doubleValue(),
                    "addRowsIndexConstant", new Float(149.425935).doubleValue(),
                    "uniques", QueryRunnerTestHelper.UNIQUES_1
                )
            )
        )
    );

    Iterable<Result<TimeseriesResultValue>> results = Sequences.toList(
        runner.run(QueryPlus.wrap(query), CONTEXT),
        Lists.<Result<TimeseriesResultValue>>newArrayList()
    );
    assertExpectedResults(expectedResults, results);
  }

  @Test
  public void testTimeseriesWithOtherMultiDimFilter()
  {
    AndDimFilter andDimFilter = Druids.newAndDimFilterBuilder()
                                      .fields(
                                          Arrays.<DimFilter>asList(
                                              Druids.newSelectorDimFilterBuilder()
                                                    .dimension(QueryRunnerTestHelper.marketDimension)
                                                    .value("spot")
                                                    .build(),
                                              Druids.newSelectorDimFilterBuilder()
                                                    .dimension(QueryRunnerTestHelper.qualityDimension)
                                                    .value("business")
                                                    .build()
                                          )
                                      )
                                      .build();
    TimeseriesQuery query = Druids.newTimeseriesQueryBuilder()
                                  .dataSource(QueryRunnerTestHelper.dataSource)
                                  .granularity(QueryRunnerTestHelper.dayGran)
                                  .filters(andDimFilter)
                                  .intervals(QueryRunnerTestHelper.firstToThird)
                                  .aggregators(QueryRunnerTestHelper.commonDoubleAggregators)
                                  .postAggregators(Collections.<PostAggregator>singletonList(QueryRunnerTestHelper
                                  .addRowsIndexConstant))
                                  .descending(descending)
                                  .build();

    List<Result<TimeseriesResultValue>> expectedResults = Arrays.asList(
        new Result<>(
            DateTimes.of("2011-04-01"),
            new TimeseriesResultValue(
                ImmutableMap.<String, Object>of(
                    "rows", 1L,
                    "index", new Float(118.570340).doubleValue(),
                    "addRowsIndexConstant", new Float(120.570340).doubleValue(),
                    "uniques", QueryRunnerTestHelper.UNIQUES_1
                )
            )
        ),
        new Result<>(
            DateTimes.of("2011-04-02"),
            new TimeseriesResultValue(
                ImmutableMap.<String, Object>of(
                    "rows", 1L,
                    "index", new Float(112.987027).doubleValue(),
                    "addRowsIndexConstant", new Float(114.987027).doubleValue(),
                    "uniques", QueryRunnerTestHelper.UNIQUES_1
                )
            )
        )
    );

    Iterable<Result<TimeseriesResultValue>> results = Sequences.toList(
        runner.run(QueryPlus.wrap(query), CONTEXT),
        Lists.<Result<TimeseriesResultValue>>newArrayList()
    );
    assertExpectedResults(expectedResults, results);
  }

  @Test
  public void testTimeseriesWithNonExistentFilterInOr()
  {
    TimeseriesQuery query = Druids.newTimeseriesQueryBuilder()
                                  .dataSource(QueryRunnerTestHelper.dataSource)
                                  .granularity(QueryRunnerTestHelper.dayGran)
                                  .filters(
                                      QueryRunnerTestHelper.marketDimension,
                                      "spot",
                                      "upfront",
                                      "total_market",
                                      "billyblank"
                                  )
                                  .intervals(QueryRunnerTestHelper.firstToThird)
                                  .aggregators(
                                      Arrays.<AggregatorFactory>asList(
                                          QueryRunnerTestHelper.rowsCount,
                                          QueryRunnerTestHelper.indexLongSum,
                                          QueryRunnerTestHelper.qualityUniques
                                      )
                                  )
                                  .postAggregators(Collections.<PostAggregator>singletonList(QueryRunnerTestHelper
                                  .addRowsIndexConstant))
                                  .descending(descending)
                                  .build();

    List<Result<TimeseriesResultValue>> expectedResults = Arrays.asList(
        new Result<>(
            DateTimes.of("2011-04-01"),
            new TimeseriesResultValue(
                ImmutableMap.<String, Object>of(
                    "rows", 13L,
                    "index", 6619L,
                    "addRowsIndexConstant", 6633.0,
                    "uniques", QueryRunnerTestHelper.UNIQUES_9
                )
            )
        ),
        new Result<>(
            DateTimes.of("2011-04-02"),
            new TimeseriesResultValue(
                ImmutableMap.<String, Object>of(
                    "rows", 13L,
                    "index", 5827L,
                    "addRowsIndexConstant", 5841.0,
                    "uniques", QueryRunnerTestHelper.UNIQUES_9
                )
            )
        )
    );

    Iterable<Result<TimeseriesResultValue>> results = Sequences.toList(
        runner.run(QueryPlus.wrap(query), CONTEXT),
        Lists.<Result<TimeseriesResultValue>>newArrayList()
    );
    assertExpectedResults(expectedResults, results);
  }


  @Test
  public void testTimeseriesWithInFilter()
  {
    TimeseriesQuery query = Druids.newTimeseriesQueryBuilder()
                                  .dataSource(QueryRunnerTestHelper.dataSource)
                                  .granularity(QueryRunnerTestHelper.dayGran)
                                  .filters(
                                      new InDimFilter(
                                          QueryRunnerTestHelper.marketDimension,
                                          Arrays.asList(
                                              "spot",
                                              "upfront",
                                              "total_market",
                                              "billyblank"
                                          ),
                                          null
                                      )
                                  )
                                  .intervals(QueryRunnerTestHelper.firstToThird)
                                  .aggregators(
                                      Arrays.<AggregatorFactory>asList(
                                          QueryRunnerTestHelper.rowsCount,
                                          QueryRunnerTestHelper.indexLongSum,
                                          QueryRunnerTestHelper.qualityUniques
                                      )
                                  )
                                  .postAggregators(Collections.<PostAggregator>singletonList(QueryRunnerTestHelper
                                  .addRowsIndexConstant))
                                  .descending(descending)
                                  .build();

    List<Result<TimeseriesResultValue>> expectedResults = Arrays.asList(
        new Result<>(
            DateTimes.of("2011-04-01"),
            new TimeseriesResultValue(
                ImmutableMap.<String, Object>of(
                    "rows", 13L,
                    "index", 6619L,
                    "addRowsIndexConstant", 6633.0,
                    "uniques", QueryRunnerTestHelper.UNIQUES_9
                )
            )
        ),
        new Result<>(
            DateTimes.of("2011-04-02"),
            new TimeseriesResultValue(
                ImmutableMap.<String, Object>of(
                    "rows", 13L,
                    "index", 5827L,
                    "addRowsIndexConstant", 5841.0,
                    "uniques", QueryRunnerTestHelper.UNIQUES_9
                )
            )
        )
    );

    Iterable<Result<TimeseriesResultValue>> results = Sequences.toList(
        runner.run(QueryPlus.wrap(query), CONTEXT),
        Lists.<Result<TimeseriesResultValue>>newArrayList()
    );
    assertExpectedResults(expectedResults, results);
  }

  @Test
  public void testTimeseriesWithNonExistentFilterAndMultiDimAndOr()
  {
    AndDimFilter andDimFilter = Druids.newAndDimFilterBuilder()
                                      .fields(
                                          Arrays.<DimFilter>asList(
                                              Druids.newSelectorDimFilterBuilder()
                                                    .dimension(QueryRunnerTestHelper.marketDimension)
                                                    .value("spot")
                                                    .build(),
                                              Druids.newOrDimFilterBuilder()
                                                    .fields(
                                                        QueryRunnerTestHelper.qualityDimension,
                                                        "automotive",
                                                        "business",
                                                        "billyblank"
                                                    )
                                                    .build()
                                          )
                                      )
                                      .build();
    TimeseriesQuery query = Druids.newTimeseriesQueryBuilder()
                                  .dataSource(QueryRunnerTestHelper.dataSource)
                                  .granularity(QueryRunnerTestHelper.dayGran)
                                  .filters(andDimFilter)
                                  .intervals(QueryRunnerTestHelper.firstToThird)
                                  .aggregators(aggregatorFactoryList)
                                  .postAggregators(Collections.<PostAggregator>singletonList(QueryRunnerTestHelper
                                  .addRowsIndexConstant))
                                  .descending(descending)
                                  .build();

    List<Result<TimeseriesResultValue>> expectedResults = Arrays.asList(
        new Result<>(
            DateTimes.of("2011-04-01"),
            new TimeseriesResultValue(
                ImmutableMap.<String, Object>of(
                    "rows", 2L,
                    "index", 254.4554443359375D,
                    "addRowsIndexConstant", 257.4554443359375D,
                    "uniques", QueryRunnerTestHelper.UNIQUES_2
                )
            )
        ),
        new Result<>(
            DateTimes.of("2011-04-02"),
            new TimeseriesResultValue(
                ImmutableMap.<String, Object>of(
                    "rows", 2L,
                    "index", 260.4129638671875D,
                    "addRowsIndexConstant", 263.4129638671875D,
                    "uniques", QueryRunnerTestHelper.UNIQUES_2
                )
            )
        )
    );

    Iterable<Result<TimeseriesResultValue>> results = Sequences.toList(
        runner.run(QueryPlus.wrap(query), CONTEXT),
        Lists.<Result<TimeseriesResultValue>>newArrayList()
    );
    assertExpectedResults(expectedResults, results);
  }

  @Test
  public void testTimeseriesWithFilterOnNonExistentDimension()
  {
    TimeseriesQuery query = Druids.newTimeseriesQueryBuilder()
                                  .dataSource(QueryRunnerTestHelper.dataSource)
                                  .granularity(QueryRunnerTestHelper.dayGran)
                                  .filters("bobby", "billy")
                                  .intervals(QueryRunnerTestHelper.firstToThird)
                                  .aggregators(aggregatorFactoryList)
                                  .postAggregators(Collections.<PostAggregator>singletonList(QueryRunnerTestHelper
                                  .addRowsIndexConstant))
                                  .descending(descending)
                                  .build();

    Map<String, Object> resultMap = Maps.newHashMap();
    resultMap.put("rows", 0L);
    resultMap.put("index", NullHandlingHelper.useDefaultValuesForNull() ? 0.0 : null);
    resultMap.put("addRowsIndexConstant", NullHandlingHelper.useDefaultValuesForNull() ? 1.0 : null);
    resultMap.put("uniques", 0.0);

    List<Result<TimeseriesResultValue>> expectedResults = Arrays.asList(
        new Result<>(
            DateTimes.of("2011-04-01"),
            new TimeseriesResultValue(
                resultMap
            )
        ),
        new Result<>(
            DateTimes.of("2011-04-02"),
            new TimeseriesResultValue(
                resultMap
            )
        )
    );

    Iterable<Result<TimeseriesResultValue>> results = Sequences.toList(
        runner.run(QueryPlus.wrap(query), CONTEXT),
        Lists.<Result<TimeseriesResultValue>>newArrayList()
    );
    assertExpectedResults(expectedResults, results);
  }

  @Test
  public void testTimeseriesWithFilterOnNonExistentDimensionSkipBuckets()
  {
    TimeseriesQuery query = Druids.newTimeseriesQueryBuilder()
                                  .dataSource(QueryRunnerTestHelper.dataSource)
                                  .granularity(QueryRunnerTestHelper.dayGran)
                                  .filters("bobby", "billy")
                                  .intervals(QueryRunnerTestHelper.firstToThird)
                                  .aggregators(aggregatorFactoryList)
                                  .postAggregators(Collections.<PostAggregator>singletonList(QueryRunnerTestHelper
                                                                                                 .addRowsIndexConstant))
                                  .context(ImmutableMap.<String, Object>of("skipEmptyBuckets", "true"))
                                  .descending(descending)
                                  .build();

    List<Result<TimeseriesResultValue>> expectedResults = Collections.emptyList();

    Iterable<Result<TimeseriesResultValue>> results = Sequences.toList(
        runner.run(QueryPlus.wrap(query), new HashMap<String, Object>()),
        Lists.<Result<TimeseriesResultValue>>newArrayList()
    );
    assertExpectedResults(expectedResults, results);
  }

  @Test
  public void testTimeseriesWithNullFilterOnNonExistentDimension()
  {
    TimeseriesQuery query = Druids.newTimeseriesQueryBuilder()
                                  .dataSource(QueryRunnerTestHelper.dataSource)
                                  .granularity(QueryRunnerTestHelper.dayGran)
                                  .filters("bobby", null)
                                  .intervals(QueryRunnerTestHelper.firstToThird)
                                  .aggregators(aggregatorFactoryList)
                                  .postAggregators(Collections.<PostAggregator>singletonList(QueryRunnerTestHelper
                                  .addRowsIndexConstant))
                                  .descending(descending)
                                  .build();

    List<Result<TimeseriesResultValue>> expectedResults = Arrays.asList(
        new Result<>(
            DateTimes.of("2011-04-01"),
            new TimeseriesResultValue(
                ImmutableMap.<String, Object>of(
                    "rows", 13L,
                    "index", 6626.151596069336,
                    "addRowsIndexConstant", 6640.151596069336,
                    "uniques", QueryRunnerTestHelper.UNIQUES_9
                )
            )
        ),
        new Result<>(
            DateTimes.of("2011-04-02"),
            new TimeseriesResultValue(
                ImmutableMap.<String, Object>of(
                    "rows", 13L,
                    "index", 5833.2095947265625,
                    "addRowsIndexConstant", 5847.2095947265625,
                    "uniques", QueryRunnerTestHelper.UNIQUES_9
                )
            )
        )
    );

    Iterable<Result<TimeseriesResultValue>> results = Sequences.toList(
        runner.run(QueryPlus.wrap(query), new HashMap<String, Object>()),
        Lists.<Result<TimeseriesResultValue>>newArrayList()
    );
    assertExpectedResults(expectedResults, results);
  }

  @Test
  public void testTimeseriesWithInvertedFilterOnNonExistentDimension()
  {
    TimeseriesQuery query = Druids.newTimeseriesQueryBuilder()
                                  .dataSource(QueryRunnerTestHelper.dataSource)
                                  .granularity(QueryRunnerTestHelper.dayGran)
                                  .filters(new NotDimFilter(new SelectorDimFilter("bobby", "sally", null)))
                                  .intervals(QueryRunnerTestHelper.firstToThird)
                                  .aggregators(aggregatorFactoryList)
                                  .postAggregators(Collections.<PostAggregator>singletonList(QueryRunnerTestHelper
                                  .addRowsIndexConstant))
                                  .descending(descending)
                                  .build();

    List<Result<TimeseriesResultValue>> expectedResults = Arrays.asList(
        new Result<>(
            DateTimes.of("2011-04-01"),
            new TimeseriesResultValue(
                ImmutableMap.<String, Object>of(
                    "rows", 13L,
                    "index", 6626.151596069336,
                    "addRowsIndexConstant", 6640.151596069336,
                    "uniques", QueryRunnerTestHelper.UNIQUES_9
                )
            )
        ),
        new Result<>(
            DateTimes.of("2011-04-02"),
            new TimeseriesResultValue(
                ImmutableMap.<String, Object>of(
                    "rows", 13L,
                    "index", 5833.2095947265625,
                    "addRowsIndexConstant", 5847.2095947265625,
                    "uniques", QueryRunnerTestHelper.UNIQUES_9
                )
            )
        )
    );

    Iterable<Result<TimeseriesResultValue>> results = Sequences.toList(
        runner.run(QueryPlus.wrap(query), new HashMap<String, Object>()),
        Lists.<Result<TimeseriesResultValue>>newArrayList()
    );
    assertExpectedResults(expectedResults, results);
  }

  @Test
  public void testTimeseriesWithNonExistentFilter()
  {
    TimeseriesQuery query = Druids.newTimeseriesQueryBuilder()
                                  .dataSource(QueryRunnerTestHelper.dataSource)
                                  .granularity(QueryRunnerTestHelper.dayGran)
                                  .filters(QueryRunnerTestHelper.marketDimension, "billy")
                                  .intervals(QueryRunnerTestHelper.firstToThird)
                                  .aggregators(aggregatorFactoryList)
                                  .postAggregators(Collections.<PostAggregator>singletonList(QueryRunnerTestHelper
                                  .addRowsIndexConstant))
                                  .descending(descending)
                                  .build();
    Map<String, Object> resultMap = Maps.newHashMap();
    resultMap.put("rows", 0L);
    resultMap.put("index", NullHandlingHelper.useDefaultValuesForNull() ? 0.0 : null);
    resultMap.put("addRowsIndexConstant", NullHandlingHelper.useDefaultValuesForNull() ? 1.0 : null);
    resultMap.put("uniques", 0.0);

    List<Result<TimeseriesResultValue>> expectedResults = Arrays.asList(
        new Result<>(
            DateTimes.of("2011-04-01"),
            new TimeseriesResultValue(
                resultMap
            )
        ),
        new Result<>(
            DateTimes.of("2011-04-02"),
            new TimeseriesResultValue(
                resultMap
            )
        )
    );

    Iterable<Result<TimeseriesResultValue>> results = Sequences.toList(
        runner.run(QueryPlus.wrap(query), CONTEXT),
        Lists.<Result<TimeseriesResultValue>>newArrayList()
    );
    assertExpectedResults(expectedResults, results);
  }

  @Test
  public void testTimeseriesWithNonExistentFilterAndMultiDim()
  {
    AndDimFilter andDimFilter = Druids.newAndDimFilterBuilder()
                                      .fields(
                                          Arrays.<DimFilter>asList(
                                              Druids.newSelectorDimFilterBuilder()
                                                    .dimension(QueryRunnerTestHelper.marketDimension)
                                                    .value("billy")
                                                    .build(),
                                              Druids.newSelectorDimFilterBuilder()
                                                    .dimension(QueryRunnerTestHelper.qualityDimension)
                                                    .value("business")
                                                    .build()
                                          )
                                      )
                                      .build();
    TimeseriesQuery query = Druids.newTimeseriesQueryBuilder()
                                  .dataSource(QueryRunnerTestHelper.dataSource)
                                  .granularity(QueryRunnerTestHelper.dayGran)
                                  .filters(andDimFilter)
                                  .intervals(QueryRunnerTestHelper.firstToThird)
                                  .aggregators(aggregatorFactoryList)
                                  .postAggregators(Collections.<PostAggregator>singletonList(QueryRunnerTestHelper
                                  .addRowsIndexConstant))
                                  .descending(descending)
                                  .build();
    Map<String, Object> resultMap = Maps.newHashMap();
    resultMap.put("rows", 0L);
    resultMap.put("index", NullHandlingHelper.useDefaultValuesForNull() ? 0.0 : null);
    resultMap.put("addRowsIndexConstant", NullHandlingHelper.useDefaultValuesForNull() ? 1.0 : null);
    resultMap.put("uniques", 0.0);

    List<Result<TimeseriesResultValue>> expectedResults = Arrays.asList(
        new Result<>(
            DateTimes.of("2011-04-01"),
            new TimeseriesResultValue(
                resultMap
            )
        ),
        new Result<>(
            DateTimes.of("2011-04-02"),
            new TimeseriesResultValue(
                resultMap
            )
        )
    );

    Iterable<Result<TimeseriesResultValue>> results = Sequences.toList(
        runner.run(QueryPlus.wrap(query), CONTEXT),
        Lists.<Result<TimeseriesResultValue>>newArrayList()
    );
    assertExpectedResults(expectedResults, results);
  }

  @Test
  public void testTimeseriesWithMultiValueFilteringJavascriptAggregator()
  {
    TimeseriesQuery query = Druids.newTimeseriesQueryBuilder()
                                  .dataSource(QueryRunnerTestHelper.dataSource)
                                  .granularity(QueryRunnerTestHelper.allGran)
                                  .intervals(QueryRunnerTestHelper.firstToThird)
                                  .aggregators(
                                      ImmutableList.of(
                                          QueryRunnerTestHelper.indexDoubleSum,
                                          QueryRunnerTestHelper.jsIndexSumIfPlacementishA,
                                          QueryRunnerTestHelper.jsPlacementishCount
                                      )
                                  )
                                  .descending(descending)
                                  .build();

    Iterable<Result<TimeseriesResultValue>> expectedResults = ImmutableList.of(
        new Result<>(
            QueryRunnerTestHelper.firstToThird.getIntervals().get(0).getStart(),
            new TimeseriesResultValue(
                ImmutableMap.<String, Object>of(
                    "index", 12459.361190795898d,
                    "nindex", 283.31103515625d,
                    "pishcount", 52d
                )
            )
        )
    );

    Iterable<Result<TimeseriesResultValue>> actualResults = Sequences.toList(
        runner.run(QueryPlus.wrap(query), CONTEXT),
        Lists.<Result<TimeseriesResultValue>>newArrayList()
    );
    assertExpectedResults(expectedResults, actualResults);
  }

  @Test
  public void testTimeseriesWithMultiValueFilteringJavascriptAggregatorAndAlsoRegularFilters()
  {
    TimeseriesQuery query = Druids.newTimeseriesQueryBuilder()
                                  .dataSource(QueryRunnerTestHelper.dataSource)
                                  .granularity(QueryRunnerTestHelper.allGran)
                                  .filters(QueryRunnerTestHelper.placementishDimension, "a")
                                  .intervals(QueryRunnerTestHelper.firstToThird)
                                  .aggregators(
                                      ImmutableList.of(
                                          QueryRunnerTestHelper.indexDoubleSum,
                                          QueryRunnerTestHelper.jsIndexSumIfPlacementishA,
                                          QueryRunnerTestHelper.jsPlacementishCount
                                      )
                                  )
                                  .descending(descending)
                                  .build();

    List<Result<TimeseriesResultValue>> expectedResults = ImmutableList.of(
        new Result<>(
            QueryRunnerTestHelper.firstToThird.getIntervals().get(0).getStart(),
            new TimeseriesResultValue(
                ImmutableMap.<String, Object>of(
                    "index", 283.31103515625d,
                    "nindex", 283.31103515625d,
                    "pishcount", 4d
                )
            )
        )
    );

    Iterable<Result<TimeseriesResultValue>> actualResults = Sequences.toList(
        runner.run(QueryPlus.wrap(query), CONTEXT),
        Lists.<Result<TimeseriesResultValue>>newArrayList()
    );
    assertExpectedResults(expectedResults, actualResults);
  }

  @Test
  public void testTimeseriesWithFirstLastAggregator()
  {
    TimeseriesQuery query = Druids.newTimeseriesQueryBuilder()
                                  .dataSource(QueryRunnerTestHelper.dataSource)
                                  .granularity(QueryRunnerTestHelper.monthGran)
                                  .intervals(QueryRunnerTestHelper.fullOnInterval)
                                  .aggregators(
                                      ImmutableList.of(
                                          new DoubleFirstAggregatorFactory("first", "index"),
                                          new DoubleLastAggregatorFactory("last", "index")
                                      )
                                  )
                                  .descending(descending)
                                  .build();

    // There's a difference between ascending and descending results since granularity of druid.sample.tsv is days,
    // with multiple first and last times. The traversal order difference cause the first and last aggregator
    // to select different value from the list of first and last dates
    List<Result<TimeseriesResultValue>> expectedAscendingResults = ImmutableList.of(
        new Result<>(
            DateTimes.of("2011-01-01"),
            new TimeseriesResultValue(
                ImmutableMap.<String, Object>of(
                    "first", new Float(100.000000).doubleValue(),
                    "last", new Float(943.497198).doubleValue()
                )
            )
        ),
        new Result<>(
            DateTimes.of("2011-02-01"),
            new TimeseriesResultValue(
                ImmutableMap.<String, Object>of(
                    "first", new Float(132.123776).doubleValue(),
                    "last", new Float(1101.918270).doubleValue()
                )
            )
        ),
        new Result<>(
            DateTimes.of("2011-03-01"),
            new TimeseriesResultValue(
                ImmutableMap.<String, Object>of(
                    "first", new Float(153.059937).doubleValue(),
                    "last", new Float(1063.201156).doubleValue()
                )
            )
        ),
        new Result<>(
            DateTimes.of("2011-04-01"),
            new TimeseriesResultValue(
                ImmutableMap.<String, Object>of(
                    "first", new Float(135.885094).doubleValue(),
                    "last", new Float(780.271977).doubleValue()
                )
            )
        )
    );

    List<Result<TimeseriesResultValue>> expectedDescendingResults = ImmutableList.of(
        new Result<>(
            DateTimes.of("2011-04-01"),
            new TimeseriesResultValue(
                ImmutableMap.<String, Object>of(
                    "first", new Float(1234.247546).doubleValue(),
                    "last", new Float(106.793700).doubleValue()
                )
            )
        ),
        new Result<>(
            DateTimes.of("2011-03-01"),
            new TimeseriesResultValue(
                ImmutableMap.<String, Object>of(
                    "first", new Float(1004.940887).doubleValue(),
                    "last", new Float(151.752485).doubleValue()
                )
            )
        ),
        new Result<>(
            DateTimes.of("2011-02-01"),
            new TimeseriesResultValue(
                ImmutableMap.<String, Object>of(
                    "first", new Float(913.561076).doubleValue(),
                    "last", new Float(122.258195).doubleValue()
                )
            )
        ),
        new Result<>(
            DateTimes.of("2011-01-01"),
            new TimeseriesResultValue(
                ImmutableMap.<String, Object>of(
                    "first", new Float(800.000000).doubleValue(),
                    "last", new Float(133.740047).doubleValue()
                )
            )
        )
    );

    Iterable<Result<TimeseriesResultValue>> actualResults = Sequences.toList(
        runner.run(QueryPlus.wrap(query), CONTEXT),
        Lists.<Result<TimeseriesResultValue>>newArrayList()
    );
    if (descending) {
      TestHelper.assertExpectedResults(expectedDescendingResults, actualResults);
    } else {
      TestHelper.assertExpectedResults(expectedAscendingResults, actualResults);
    }
  }

  @Test
  public void testTimeseriesWithMultiValueDimFilter1()
  {
    TimeseriesQuery query = Druids
        .newTimeseriesQueryBuilder()
        .dataSource(QueryRunnerTestHelper.dataSource)
        .granularity(QueryRunnerTestHelper.dayGran)
        .filters(QueryRunnerTestHelper.placementishDimension, "preferred")
        .intervals(QueryRunnerTestHelper.firstToThird)
        .aggregators(aggregatorFactoryList)
        .postAggregators(Collections.singletonList(QueryRunnerTestHelper.addRowsIndexConstant))
        .descending(descending)
        .build();

    TimeseriesQuery query1 = Druids
        .newTimeseriesQueryBuilder()
        .dataSource(QueryRunnerTestHelper.dataSource)
        .granularity(QueryRunnerTestHelper.dayGran)
        .intervals(QueryRunnerTestHelper.firstToThird)
        .aggregators(aggregatorFactoryList)
        .postAggregators(Collections.singletonList(QueryRunnerTestHelper.addRowsIndexConstant))
        .descending(descending)
        .build();
    Iterable<Result<TimeseriesResultValue>> expectedResults = Sequences.toList(
        runner.run(QueryPlus.wrap(query1), CONTEXT),
        Lists.<Result<TimeseriesResultValue>>newArrayList()
    );
    Iterable<Result<TimeseriesResultValue>> actualResults = Sequences.toList(
        runner.run(QueryPlus.wrap(query), CONTEXT),
        Lists.<Result<TimeseriesResultValue>>newArrayList()
    );
    TestHelper.assertExpectedResults(expectedResults, actualResults);
  }

  @Test
  public void testTimeseriesWithMultiValueDimFilter2()
  {
    TimeseriesQuery query = Druids
        .newTimeseriesQueryBuilder()
        .dataSource(QueryRunnerTestHelper.dataSource)
        .granularity(QueryRunnerTestHelper.dayGran)
        .filters(QueryRunnerTestHelper.placementishDimension, "a")
        .intervals(QueryRunnerTestHelper.firstToThird)
        .aggregators(aggregatorFactoryList)
        .postAggregators(Collections.singletonList(QueryRunnerTestHelper.addRowsIndexConstant))
        .descending(descending)
        .build();

    TimeseriesQuery query1 = Druids
        .newTimeseriesQueryBuilder()
        .dataSource(QueryRunnerTestHelper.dataSource)
        .granularity(QueryRunnerTestHelper.dayGran)
        .filters(QueryRunnerTestHelper.qualityDimension, "automotive")
        .intervals(QueryRunnerTestHelper.firstToThird)
        .aggregators(aggregatorFactoryList)
        .postAggregators(Collections.singletonList(QueryRunnerTestHelper.addRowsIndexConstant))
        .descending(descending)
        .build();
    Iterable<Result<TimeseriesResultValue>> expectedResults = Sequences.toList(
        runner.run(QueryPlus.wrap(query1), CONTEXT),
        Lists.<Result<TimeseriesResultValue>>newArrayList()
    );
    Iterable<Result<TimeseriesResultValue>> actualResults = Sequences.toList(
        runner.run(QueryPlus.wrap(query), CONTEXT),
        Lists.<Result<TimeseriesResultValue>>newArrayList()
    );
    TestHelper.assertExpectedResults(expectedResults, actualResults);
  }

  @Test
  public void testTimeseriesWithMultiValueDimFilterAndOr1()
  {
    AndDimFilter andDimFilter = Druids.newAndDimFilterBuilder()
                                      .fields(
                                          Arrays.<DimFilter>asList(
                                              Druids.newSelectorDimFilterBuilder()
                                                    .dimension(QueryRunnerTestHelper.marketDimension)
                                                    .value("spot")
                                                    .build(),
                                              Druids.newSelectorDimFilterBuilder()
                                                    .dimension(QueryRunnerTestHelper.placementishDimension)
                                                    .value("a")
                                                    .build()
                                          )
                                      )
                                      .build();
    TimeseriesQuery query = Druids
        .newTimeseriesQueryBuilder()
        .dataSource(QueryRunnerTestHelper.dataSource)
        .granularity(QueryRunnerTestHelper.dayGran)
        .filters(andDimFilter)
        .intervals(QueryRunnerTestHelper.firstToThird)
        .aggregators(aggregatorFactoryList)
        .postAggregators(Collections.singletonList(QueryRunnerTestHelper.addRowsIndexConstant))
        .descending(descending)
        .build();

    AndDimFilter andDimFilter2 = Druids.newAndDimFilterBuilder()
                                       .fields(
                                           Arrays.<DimFilter>asList(
                                               Druids.newSelectorDimFilterBuilder()
                                                     .dimension(QueryRunnerTestHelper.marketDimension)
                                                     .value("spot")
                                                     .build(),
                                               Druids.newSelectorDimFilterBuilder()
                                                     .dimension(QueryRunnerTestHelper.qualityDimension)
                                                     .value("automotive")
                                                     .build()
                                           )
                                       )
                                       .build();

    TimeseriesQuery query2 = Druids
        .newTimeseriesQueryBuilder()
        .dataSource(QueryRunnerTestHelper.dataSource)
        .granularity(QueryRunnerTestHelper.dayGran)
        .filters(andDimFilter2)
        .intervals(QueryRunnerTestHelper.firstToThird)
        .aggregators(aggregatorFactoryList)
        .postAggregators(Collections.singletonList(QueryRunnerTestHelper.addRowsIndexConstant))
        .descending(descending)
        .build();
    Iterable<Result<TimeseriesResultValue>> expectedResults = Sequences.toList(
        runner.run(QueryPlus.wrap(query2), CONTEXT),
        Lists.<Result<TimeseriesResultValue>>newArrayList()
    );
    Iterable<Result<TimeseriesResultValue>> actualResults = Sequences.toList(
        runner.run(QueryPlus.wrap(query), CONTEXT),
        Lists.<Result<TimeseriesResultValue>>newArrayList()
    );
    TestHelper.assertExpectedResults(expectedResults, actualResults);
  }

  @Test
  public void testTimeseriesWithMultiValueDimFilterAndOr2()
  {
    AndDimFilter andDimFilter = Druids.newAndDimFilterBuilder()
                                      .fields(
                                          Arrays.<DimFilter>asList(
                                              Druids.newSelectorDimFilterBuilder()
                                                    .dimension(QueryRunnerTestHelper.marketDimension)
                                                    .value("spot")
                                                    .build(),
                                              Druids.newOrDimFilterBuilder()
                                                    .fields(QueryRunnerTestHelper.placementishDimension, "a", "b")
                                                    .build()
                                          )
                                      )
                                      .build();
    TimeseriesQuery query = Druids
        .newTimeseriesQueryBuilder()
        .dataSource(QueryRunnerTestHelper.dataSource)
        .granularity(QueryRunnerTestHelper.dayGran)
        .filters(andDimFilter)
        .intervals(QueryRunnerTestHelper.firstToThird)
        .aggregators(aggregatorFactoryList)
        .postAggregators(Collections.singletonList(QueryRunnerTestHelper.addRowsIndexConstant))
        .descending(descending)
        .build();

    AndDimFilter andDimFilter2 = Druids.newAndDimFilterBuilder()
                                       .fields(
                                           Arrays.<DimFilter>asList(
                                               Druids.newSelectorDimFilterBuilder()
                                                     .dimension(QueryRunnerTestHelper.marketDimension)
                                                     .value("spot")
                                                     .build(),
                                               Druids.newOrDimFilterBuilder()
                                                     .fields(
                                                         QueryRunnerTestHelper.qualityDimension,
                                                         "automotive",
                                                         "business"
                                                     )
                                                     .build()
                                           )
                                       )
                                       .build();

    TimeseriesQuery query2 = Druids
        .newTimeseriesQueryBuilder()
        .dataSource(QueryRunnerTestHelper.dataSource)
        .granularity(QueryRunnerTestHelper.dayGran)
        .filters(andDimFilter2)
        .intervals(QueryRunnerTestHelper.firstToThird)
        .aggregators(aggregatorFactoryList)
        .postAggregators(Collections.singletonList(QueryRunnerTestHelper.addRowsIndexConstant))
        .descending(descending)
        .build();
    Iterable<Result<TimeseriesResultValue>> expectedResults = Sequences.toList(
        runner.run(QueryPlus.wrap(query2), CONTEXT),
        Lists.<Result<TimeseriesResultValue>>newArrayList()
    );
    Iterable<Result<TimeseriesResultValue>> actualResults = Sequences.toList(
        runner.run(QueryPlus.wrap(query), CONTEXT),
        Lists.<Result<TimeseriesResultValue>>newArrayList()
    );
    TestHelper.assertExpectedResults(expectedResults, actualResults);
  }

  @Test
  public void testTimeSeriesWithFilteredAgg()
  {
    TimeseriesQuery query = Druids.newTimeseriesQueryBuilder()
                                  .dataSource(QueryRunnerTestHelper.dataSource)
                                  .granularity(QueryRunnerTestHelper.allGran)
                                  .intervals(QueryRunnerTestHelper.firstToThird)
                                  .aggregators(
                                      Lists.newArrayList(
                                          Iterables.concat(
                                              aggregatorFactoryList,
                                              Lists.newArrayList(
                                                  new FilteredAggregatorFactory(
                                                      new CountAggregatorFactory("filteredAgg"),
                                                      Druids.newSelectorDimFilterBuilder()
                                                            .dimension(QueryRunnerTestHelper.marketDimension)
                                                            .value("spot")
                                                            .build()
                                                  )
                                              )
                                          )
                                      )
                                  )
                                  .postAggregators(Collections.<PostAggregator>singletonList(QueryRunnerTestHelper
                                                                                                 .addRowsIndexConstant))
                                  .descending(descending)
                                  .build();

    Iterable<Result<TimeseriesResultValue>> actualResults = Sequences.toList(
        runner.run(QueryPlus.wrap(query), CONTEXT),
        Lists.<Result<TimeseriesResultValue>>newArrayList()
    );
    List<Result<TimeseriesResultValue>> expectedResults = Collections.singletonList(
        new Result<>(
            DateTimes.of("2011-04-01"),
            new TimeseriesResultValue(
                ImmutableMap.<String, Object>of(
                    "filteredAgg", 18L,
                    "addRowsIndexConstant", 12486.361190795898d,
                    "index", 12459.361190795898d,
                    "uniques", 9.019833517963864d,
                    "rows", 26L
                )
            )
        )
    );

    assertExpectedResults(expectedResults, actualResults);
  }

  @Test
  public void testTimeSeriesWithFilteredAggDimensionNotPresentNotNullValue()
  {
    TimeseriesQuery query = Druids.newTimeseriesQueryBuilder()
                                  .dataSource(QueryRunnerTestHelper.dataSource)
                                  .granularity(QueryRunnerTestHelper.allGran)
                                  .intervals(QueryRunnerTestHelper.firstToThird)
                                  .aggregators(
                                      Lists.newArrayList(
                                          Iterables.concat(
                                              aggregatorFactoryList,
                                              Lists.newArrayList(
                                                  new FilteredAggregatorFactory(
                                                      new CountAggregatorFactory("filteredAgg"),
                                                      Druids.newSelectorDimFilterBuilder()
                                                            .dimension("abraKaDabra")
                                                            .value("Lol")
                                                            .build()
                                                  )
                                              )
                                          )
                                      )
                                  )
                                  .postAggregators(Collections.<PostAggregator>singletonList(QueryRunnerTestHelper
                                  .addRowsIndexConstant))
                                  .descending(descending)
                                  .build();

    Iterable<Result<TimeseriesResultValue>> actualResults = Sequences.toList(
        runner.run(QueryPlus.wrap(query), CONTEXT),
        Lists.<Result<TimeseriesResultValue>>newArrayList()
    );

    List<Result<TimeseriesResultValue>> expectedResults = Collections.singletonList(
        new Result<>(
            DateTimes.of("2011-04-01"),
            new TimeseriesResultValue(
                ImmutableMap.<String, Object>of(
                    "filteredAgg", 0L,
                    "addRowsIndexConstant", 12486.361190795898d,
                    "index", 12459.361190795898d,
                    "uniques", 9.019833517963864d,
                    "rows", 26L
                )
            )
        )
    );

    assertExpectedResults(expectedResults, actualResults);
  }

  @Test
  public void testTimeSeriesWithFilteredAggDimensionNotPresentNullValue()
  {
    TimeseriesQuery query = Druids.newTimeseriesQueryBuilder()
                                  .dataSource(QueryRunnerTestHelper.dataSource)
                                  .granularity(QueryRunnerTestHelper.allGran)
                                  .intervals(QueryRunnerTestHelper.firstToThird)
                                  .aggregators(
                                      Lists.newArrayList(
                                          Iterables.concat(
                                              aggregatorFactoryList,
                                              Lists.newArrayList(
                                                  new FilteredAggregatorFactory(
                                                      new CountAggregatorFactory("filteredAgg"),
                                                      Druids.newSelectorDimFilterBuilder()
                                                            .dimension("abraKaDabra")
                                                            .value(null)
                                                            .build()
                                                  )
                                              )
                                          )
                                      )
                                  )
                                  .postAggregators(Collections.<PostAggregator>singletonList(QueryRunnerTestHelper
                                  .addRowsIndexConstant))
                                  .descending(descending)
                                  .build();

    Iterable<Result<TimeseriesResultValue>> actualResults = Sequences.toList(
        runner.run(QueryPlus.wrap(query), CONTEXT),
        Lists.<Result<TimeseriesResultValue>>newArrayList()
    );

    List<Result<TimeseriesResultValue>> expectedResults = Collections.singletonList(
        new Result<>(
            DateTimes.of("2011-04-01"),
            new TimeseriesResultValue(
                ImmutableMap.<String, Object>of(
                    "filteredAgg", 26L,
                    "addRowsIndexConstant", 12486.361190795898d,
                    "index", 12459.361190795898d,
                    "uniques", 9.019833517963864d,
                    "rows", 26L
                )
            )
        )
    );

    assertExpectedResults(expectedResults, actualResults);
  }

  @Test
  public void testTimeSeriesWithFilteredAggValueNotPresent()
  {
    TimeseriesQuery query = Druids.newTimeseriesQueryBuilder()
                                  .dataSource(QueryRunnerTestHelper.dataSource)
                                  .granularity(QueryRunnerTestHelper.allGran)
                                  .intervals(QueryRunnerTestHelper.firstToThird)
                                  .aggregators(
                                      Lists.newArrayList(
                                          Iterables.concat(
                                              aggregatorFactoryList,
                                              Lists.newArrayList(
                                                  new FilteredAggregatorFactory(
                                                      new CountAggregatorFactory("filteredAgg"),
                                                      new NotDimFilter(
                                                          Druids.newSelectorDimFilterBuilder()
                                                                .dimension(QueryRunnerTestHelper.marketDimension)
                                                                .value("LolLol")
                                                                .build()
                                                      )
                                                  )
                                              )
                                          )
                                      )
                                  )
                                  .postAggregators(Collections.<PostAggregator>singletonList(QueryRunnerTestHelper
                                                                                                 .addRowsIndexConstant))
                                  .descending(descending)
                                  .build();

    Iterable<Result<TimeseriesResultValue>> actualResults = Sequences.toList(
        runner.run(QueryPlus.wrap(query), CONTEXT),
        Lists.<Result<TimeseriesResultValue>>newArrayList()
    );
    List<Result<TimeseriesResultValue>> expectedResults = Collections.singletonList(
        new Result<>(
            DateTimes.of("2011-04-01"),
            new TimeseriesResultValue(
                ImmutableMap.<String, Object>of(
                    "filteredAgg", 26L,
                    "addRowsIndexConstant", 12486.361190795898d,
                    "index", 12459.361190795898d,
                    "uniques", 9.019833517963864d,
                    "rows", 26L
                )
            )
        )
    );

    assertExpectedResults(expectedResults, actualResults);
  }

  @Test
  public void testTimeSeriesWithFilteredAggInvertedNullValue()
  {
    TimeseriesQuery query = Druids.newTimeseriesQueryBuilder()
                                  .dataSource(QueryRunnerTestHelper.dataSource)
                                  .granularity(QueryRunnerTestHelper.allGran)
                                  .intervals(QueryRunnerTestHelper.firstToThird)
                                  .aggregators(
                                      Lists.newArrayList(
                                          Iterables.concat(
                                              aggregatorFactoryList,
                                              Lists.newArrayList(
                                                  new FilteredAggregatorFactory(
                                                      new CountAggregatorFactory("filteredAgg"),
                                                      new NotDimFilter(
                                                          Druids.newSelectorDimFilterBuilder()
                                                                .dimension(QueryRunnerTestHelper.marketDimension)
                                                                .value(null)
                                                                .build()
                                                      )
                                                  )
                                              )
                                          )
                                      )
                                  )
                                  .postAggregators(Collections.<PostAggregator>singletonList(QueryRunnerTestHelper
                                  .addRowsIndexConstant))
                                  .descending(descending)
                                  .build();

    Iterable<Result<TimeseriesResultValue>> actualResults = Sequences.toList(
        runner.run(QueryPlus.wrap(query), CONTEXT),
        Lists.<Result<TimeseriesResultValue>>newArrayList()
    );
    List<Result<TimeseriesResultValue>> expectedResults = Collections.singletonList(
        new Result<>(
            DateTimes.of("2011-04-01"),
            new TimeseriesResultValue(
                ImmutableMap.<String, Object>of(
                    "filteredAgg", 26L,
                    "addRowsIndexConstant", 12486.361190795898d,
                    "index", 12459.361190795898d,
                    "uniques", 9.019833517963864d,
                    "rows", 26L
                )
            )
        )
    );

    assertExpectedResults(expectedResults, actualResults);
  }

  @Test
  public void testTimeseriesWithTimeColumn()
  {
    TimeseriesQuery query = Druids.newTimeseriesQueryBuilder()
                                  .dataSource(QueryRunnerTestHelper.dataSource)
                                  .intervals(QueryRunnerTestHelper.firstToThird)
                                  .aggregators(
                                      Arrays.asList(
                                          QueryRunnerTestHelper.rowsCount,
                                          QueryRunnerTestHelper.jsCountIfTimeGreaterThan,
                                          QueryRunnerTestHelper.__timeLongSum
                                      )
                                  )
                                  .granularity(QueryRunnerTestHelper.allGran)
                                  .descending(descending)
                                  .build();

    List<Result<TimeseriesResultValue>> expectedResults = Collections.singletonList(
        new Result<>(
            DateTimes.of("2011-04-01"),
            new TimeseriesResultValue(
                ImmutableMap.<String, Object>of(
                    "rows",
                    26L,
                    "ntimestamps",
                    13.0,
                    "sumtime",
                    33843139200000L
                )
            )
        )
    );

    Iterable<Result<TimeseriesResultValue>> actualResults = Sequences.toList(
        runner.run(QueryPlus.wrap(query), CONTEXT),
        Lists.<Result<TimeseriesResultValue>>newArrayList()
    );

    assertExpectedResults(expectedResults, actualResults);
  }

  @Test
  public void testTimeseriesWithBoundFilter1()
  {
    TimeseriesQuery query = Druids.newTimeseriesQueryBuilder()
                                  .dataSource(QueryRunnerTestHelper.dataSource)
                                  .granularity(QueryRunnerTestHelper.dayGran)
                                  .filters(
                                      new AndDimFilter(
                                          Arrays.asList(
                                              new BoundDimFilter(
                                                  QueryRunnerTestHelper.marketDimension,
                                                  "spa",
                                                  "spot",
                                                  true,
                                                  null,
                                                  null,
                                                  null,
                                                  StringComparators.LEXICOGRAPHIC
                                              ),
                                              new BoundDimFilter(
                                                  QueryRunnerTestHelper.marketDimension,
                                                  "spot",
                                                  "spotify",
                                                  null,
                                                  true,
                                                  null,
                                                  null,
                                                  StringComparators.LEXICOGRAPHIC
                                              ),
                                              (DimFilter) new BoundDimFilter(
                                                  QueryRunnerTestHelper.marketDimension,
                                                  "SPOT",
                                                  "spot",
                                                  null,
                                                  null,
                                                  null,
                                                  null,
                                                  StringComparators.LEXICOGRAPHIC
                                              )
                                          )
                                      )
                                  )
                                  .intervals(QueryRunnerTestHelper.firstToThird)
                                  .aggregators(
                                      Arrays.<AggregatorFactory>asList(
                                          QueryRunnerTestHelper.rowsCount,
                                          QueryRunnerTestHelper.indexLongSum,
                                          QueryRunnerTestHelper.qualityUniques
                                      )
                                  )
                                  .postAggregators(Collections.<PostAggregator>singletonList(QueryRunnerTestHelper
                                  .addRowsIndexConstant))
                                  .build();

    List<Result<TimeseriesResultValue>> expectedResults = Arrays.asList(
        new Result<>(
            DateTimes.of("2011-04-01"),
            new TimeseriesResultValue(
                ImmutableMap.<String, Object>of(
                    "rows", 9L,
                    "index", 1102L,
                    "addRowsIndexConstant", 1112.0,
                    "uniques", QueryRunnerTestHelper.UNIQUES_9
                )
            )
        ),
        new Result<>(
            DateTimes.of("2011-04-02"),
            new TimeseriesResultValue(
                ImmutableMap.<String, Object>of(
                    "rows", 9L,
                    "index", 1120L,
                    "addRowsIndexConstant", 1130.0,
                    "uniques", QueryRunnerTestHelper.UNIQUES_9
                )
            )
        )
    );

    Iterable<Result<TimeseriesResultValue>> results = Sequences.toList(
        runner.run(QueryPlus.wrap(query), CONTEXT),
        Lists.<Result<TimeseriesResultValue>>newArrayList()
    );
    TestHelper.assertExpectedResults(expectedResults, results);
  }

  @Test
  public void testTimeSeriesWithSelectionFilterLookupExtractionFn()
  {
    Map<String, String> extractionMap = new HashMap<>();
    extractionMap.put("spot", "upfront");

    MapLookupExtractor mapLookupExtractor = new MapLookupExtractor(extractionMap, false);
    LookupExtractionFn lookupExtractionFn = new LookupExtractionFn(mapLookupExtractor, true, null, true, true);
    TimeseriesQuery query = Druids.newTimeseriesQueryBuilder()
                                  .dataSource(QueryRunnerTestHelper.dataSource)
                                  .granularity(QueryRunnerTestHelper.dayGran)
                                  .filters(
                                      new SelectorDimFilter(QueryRunnerTestHelper.marketDimension, "upfront", lookupExtractionFn)
                                  )
                                  .intervals(QueryRunnerTestHelper.firstToThird)
                                  .aggregators(
                                      Arrays.<AggregatorFactory>asList(
                                          QueryRunnerTestHelper.rowsCount,
                                          QueryRunnerTestHelper.indexLongSum,
                                          QueryRunnerTestHelper.qualityUniques
                                      )
                                  )
                                  .postAggregators(Collections.<PostAggregator>singletonList(QueryRunnerTestHelper
                                  .addRowsIndexConstant))
                                  .build();

    List<Result<TimeseriesResultValue>> expectedResults = Arrays.asList(
        new Result<>(
            DateTimes.of("2011-04-01"),
            new TimeseriesResultValue(
                ImmutableMap.<String, Object>of(
                    "rows", 11L,
                    "index", 3783L,
                    "addRowsIndexConstant", 3795.0,
                    "uniques", QueryRunnerTestHelper.UNIQUES_9
                )
            )
        ),
        new Result<>(
            DateTimes.of("2011-04-02"),
            new TimeseriesResultValue(
                ImmutableMap.<String, Object>of(
                    "rows", 11L,
                    "index", 3313L,
                    "addRowsIndexConstant", 3325.0,
                    "uniques", QueryRunnerTestHelper.UNIQUES_9
                )
            )
        )
    );

    Iterable<Result<TimeseriesResultValue>> results = Sequences.toList(
        runner.run(QueryPlus.wrap(query), CONTEXT),
        Lists.<Result<TimeseriesResultValue>>newArrayList()
    );
    TestHelper.assertExpectedResults(expectedResults, results);

    QueryToolChest<Result<TimeseriesResultValue>, TimeseriesQuery> toolChest = new TimeseriesQueryQueryToolChest(
        QueryRunnerTestHelper.NoopIntervalChunkingQueryRunnerDecorator()
    );
    QueryRunner<Result<TimeseriesResultValue>> optimizedRunner = toolChest.postMergeQueryDecoration(
        toolChest.mergeResults(toolChest.preMergeQueryDecoration(runner)));
    Iterable<Result<TimeseriesResultValue>> results2 = Sequences.toList(
        new FinalizeResultsQueryRunner(optimizedRunner, toolChest).run(QueryPlus.wrap(query), CONTEXT),
        Lists.<Result<TimeseriesResultValue>>newArrayList()
    );
    TestHelper.assertExpectedResults(expectedResults, results2);

  }
}<|MERGE_RESOLUTION|>--- conflicted
+++ resolved
@@ -708,25 +708,12 @@
     noRowsResult.put("rows", 0L);
     noRowsResult.put("idx", NullHandlingHelper.useDefaultValuesForNull() ? 0L : null);
     for (Interval interval : iterable) {
-<<<<<<< HEAD
-        lotsOfZeroes.add(
-                new Result<>(
-                        interval.getStart(),
-                        new TimeseriesResultValue(
-                            noRowsResult
-                        )
-                )
-        );
-=======
       lotsOfZeroes.add(
-              new Result<>(
-                      interval.getStart(),
-                      new TimeseriesResultValue(
-                              ImmutableMap.<String, Object>of("rows", 0L, "idx", 0L)
-                      )
-              )
+          new Result<>(
+              interval.getStart(),
+              new TimeseriesResultValue(noRowsResult)
+          )
       );
->>>>>>> 3f1009aa
     }
 
     List<Result<TimeseriesResultValue>> expectedResults1 = Lists.newArrayList(
@@ -966,58 +953,11 @@
     TimeseriesQuery query = Druids.newTimeseriesQueryBuilder()
                                   .dataSource(QueryRunnerTestHelper.dataSource)
                                   .granularity(QueryRunnerTestHelper.dayGran)
-        .filters(new RegexDimFilter(QueryRunnerTestHelper.marketDimension, "^.p.*$", null)) // spot and upfront
-        .intervals(QueryRunnerTestHelper.firstToThird)
-        .aggregators(
-            Arrays.<AggregatorFactory>asList(
-                QueryRunnerTestHelper.rowsCount,
-                QueryRunnerTestHelper.indexLongSum,
-                QueryRunnerTestHelper.qualityUniques
-            )
-        )
-        .postAggregators(Collections.<PostAggregator>singletonList(QueryRunnerTestHelper.addRowsIndexConstant))
-        .descending(descending)
-        .build();
-
-    List<Result<TimeseriesResultValue>> expectedResults = Arrays.asList(
-        new Result<>(
-            DateTimes.of("2011-04-01"),
-            new TimeseriesResultValue(
-                ImmutableMap.<String, Object>of(
-                    "rows", 11L,
-                    "index", 3783L,
-                    "addRowsIndexConstant", 3795.0,
-                    "uniques", QueryRunnerTestHelper.UNIQUES_9
-                )
-            )
-        ),
-        new Result<>(
-            DateTimes.of("2011-04-02"),
-            new TimeseriesResultValue(
-                ImmutableMap.<String, Object>of(
-                    "rows", 11L,
-                    "index", 3313L,
-                    "addRowsIndexConstant", 3325.0,
-                    "uniques", QueryRunnerTestHelper.UNIQUES_9
-                )
-            )
-        )
-    );
-
-    Iterable<Result<TimeseriesResultValue>> results = Sequences.toList(
-        runner.run(QueryPlus.wrap(query), CONTEXT),
-        Lists.<Result<TimeseriesResultValue>>newArrayList()
-    );
-    assertExpectedResults(expectedResults, results);
-  }
-
-  @Test
-  public void testTimeseriesWithFilter1()
-  {
-    TimeseriesQuery query = Druids.newTimeseriesQueryBuilder()
-                                  .dataSource(QueryRunnerTestHelper.dataSource)
-                                  .granularity(QueryRunnerTestHelper.dayGran)
-                                  .filters(QueryRunnerTestHelper.marketDimension, "spot")
+                                  .filters(new RegexDimFilter(
+                                      QueryRunnerTestHelper.marketDimension,
+                                      "^.p.*$",
+                                      null
+                                  )) // spot and upfront
                                   .intervals(QueryRunnerTestHelper.firstToThird)
                                   .aggregators(
                                       Arrays.<AggregatorFactory>asList(
@@ -1026,8 +966,7 @@
                                           QueryRunnerTestHelper.qualityUniques
                                       )
                                   )
-                                  .postAggregators(Collections.<PostAggregator>singletonList(QueryRunnerTestHelper
-                                  .addRowsIndexConstant))
+                                  .postAggregators(Collections.<PostAggregator>singletonList(QueryRunnerTestHelper.addRowsIndexConstant))
                                   .descending(descending)
                                   .build();
 
@@ -1036,9 +975,9 @@
             DateTimes.of("2011-04-01"),
             new TimeseriesResultValue(
                 ImmutableMap.<String, Object>of(
-                    "rows", 9L,
-                    "index", 1102L,
-                    "addRowsIndexConstant", 1112.0,
+                    "rows", 11L,
+                    "index", 3783L,
+                    "addRowsIndexConstant", 3795.0,
                     "uniques", QueryRunnerTestHelper.UNIQUES_9
                 )
             )
@@ -1047,9 +986,9 @@
             DateTimes.of("2011-04-02"),
             new TimeseriesResultValue(
                 ImmutableMap.<String, Object>of(
-                    "rows", 9L,
-                    "index", 1120L,
-                    "addRowsIndexConstant", 1130.0,
+                    "rows", 11L,
+                    "index", 3313L,
+                    "addRowsIndexConstant", 3325.0,
                     "uniques", QueryRunnerTestHelper.UNIQUES_9
                 )
             )
@@ -1064,12 +1003,12 @@
   }
 
   @Test
-  public void testTimeseriesWithFilter2()
+  public void testTimeseriesWithFilter1()
   {
     TimeseriesQuery query = Druids.newTimeseriesQueryBuilder()
                                   .dataSource(QueryRunnerTestHelper.dataSource)
                                   .granularity(QueryRunnerTestHelper.dayGran)
-                                  .filters(QueryRunnerTestHelper.marketDimension, "upfront")
+                                  .filters(QueryRunnerTestHelper.marketDimension, "spot")
                                   .intervals(QueryRunnerTestHelper.firstToThird)
                                   .aggregators(
                                       Arrays.<AggregatorFactory>asList(
@@ -1079,7 +1018,7 @@
                                       )
                                   )
                                   .postAggregators(Collections.<PostAggregator>singletonList(QueryRunnerTestHelper
-                                  .addRowsIndexConstant))
+                                                                                                 .addRowsIndexConstant))
                                   .descending(descending)
                                   .build();
 
@@ -1088,10 +1027,10 @@
             DateTimes.of("2011-04-01"),
             new TimeseriesResultValue(
                 ImmutableMap.<String, Object>of(
-                    "rows", 2L,
-                    "index", 2681L,
-                    "addRowsIndexConstant", 2684.0,
-                    "uniques", QueryRunnerTestHelper.UNIQUES_2
+                    "rows", 9L,
+                    "index", 1102L,
+                    "addRowsIndexConstant", 1112.0,
+                    "uniques", QueryRunnerTestHelper.UNIQUES_9
                 )
             )
         ),
@@ -1099,10 +1038,10 @@
             DateTimes.of("2011-04-02"),
             new TimeseriesResultValue(
                 ImmutableMap.<String, Object>of(
-                    "rows", 2L,
-                    "index", 2193L,
-                    "addRowsIndexConstant", 2196.0,
-                    "uniques", QueryRunnerTestHelper.UNIQUES_2
+                    "rows", 9L,
+                    "index", 1120L,
+                    "addRowsIndexConstant", 1130.0,
+                    "uniques", QueryRunnerTestHelper.UNIQUES_9
                 )
             )
         )
@@ -1116,12 +1055,12 @@
   }
 
   @Test
-  public void testTimeseriesWithFilter3()
+  public void testTimeseriesWithFilter2()
   {
     TimeseriesQuery query = Druids.newTimeseriesQueryBuilder()
                                   .dataSource(QueryRunnerTestHelper.dataSource)
                                   .granularity(QueryRunnerTestHelper.dayGran)
-                                  .filters(QueryRunnerTestHelper.marketDimension, "total_market")
+                                  .filters(QueryRunnerTestHelper.marketDimension, "upfront")
                                   .intervals(QueryRunnerTestHelper.firstToThird)
                                   .aggregators(
                                       Arrays.<AggregatorFactory>asList(
@@ -1131,7 +1070,59 @@
                                       )
                                   )
                                   .postAggregators(Collections.<PostAggregator>singletonList(QueryRunnerTestHelper
-                                  .addRowsIndexConstant))
+                                                                                                 .addRowsIndexConstant))
+                                  .descending(descending)
+                                  .build();
+
+    List<Result<TimeseriesResultValue>> expectedResults = Arrays.asList(
+        new Result<>(
+            DateTimes.of("2011-04-01"),
+            new TimeseriesResultValue(
+                ImmutableMap.<String, Object>of(
+                    "rows", 2L,
+                    "index", 2681L,
+                    "addRowsIndexConstant", 2684.0,
+                    "uniques", QueryRunnerTestHelper.UNIQUES_2
+                )
+            )
+        ),
+        new Result<>(
+            DateTimes.of("2011-04-02"),
+            new TimeseriesResultValue(
+                ImmutableMap.<String, Object>of(
+                    "rows", 2L,
+                    "index", 2193L,
+                    "addRowsIndexConstant", 2196.0,
+                    "uniques", QueryRunnerTestHelper.UNIQUES_2
+                )
+            )
+        )
+    );
+
+    Iterable<Result<TimeseriesResultValue>> results = Sequences.toList(
+        runner.run(QueryPlus.wrap(query), CONTEXT),
+        Lists.<Result<TimeseriesResultValue>>newArrayList()
+    );
+    assertExpectedResults(expectedResults, results);
+  }
+
+  @Test
+  public void testTimeseriesWithFilter3()
+  {
+    TimeseriesQuery query = Druids.newTimeseriesQueryBuilder()
+                                  .dataSource(QueryRunnerTestHelper.dataSource)
+                                  .granularity(QueryRunnerTestHelper.dayGran)
+                                  .filters(QueryRunnerTestHelper.marketDimension, "total_market")
+                                  .intervals(QueryRunnerTestHelper.firstToThird)
+                                  .aggregators(
+                                      Arrays.<AggregatorFactory>asList(
+                                          QueryRunnerTestHelper.rowsCount,
+                                          QueryRunnerTestHelper.indexLongSum,
+                                          QueryRunnerTestHelper.qualityUniques
+                                      )
+                                  )
+                                  .postAggregators(Collections.<PostAggregator>singletonList(QueryRunnerTestHelper
+                                                                                                 .addRowsIndexConstant))
                                   .descending(descending)
                                   .build();
 
@@ -1191,7 +1182,7 @@
                                   .intervals(QueryRunnerTestHelper.firstToThird)
                                   .aggregators(aggregatorFactoryList)
                                   .postAggregators(Collections.<PostAggregator>singletonList(QueryRunnerTestHelper
-                                  .addRowsIndexConstant))
+                                                                                                 .addRowsIndexConstant))
                                   .descending(descending)
                                   .build();
 
@@ -1311,7 +1302,7 @@
                                   .intervals(QueryRunnerTestHelper.firstToThird)
                                   .aggregators(QueryRunnerTestHelper.commonDoubleAggregators)
                                   .postAggregators(Collections.<PostAggregator>singletonList(QueryRunnerTestHelper
-                                  .addRowsIndexConstant))
+                                                                                                 .addRowsIndexConstant))
                                   .descending(descending)
                                   .build();
 
@@ -1369,7 +1360,7 @@
                                       )
                                   )
                                   .postAggregators(Collections.<PostAggregator>singletonList(QueryRunnerTestHelper
-                                  .addRowsIndexConstant))
+                                                                                                 .addRowsIndexConstant))
                                   .descending(descending)
                                   .build();
 
@@ -1433,7 +1424,7 @@
                                       )
                                   )
                                   .postAggregators(Collections.<PostAggregator>singletonList(QueryRunnerTestHelper
-                                  .addRowsIndexConstant))
+                                                                                                 .addRowsIndexConstant))
                                   .descending(descending)
                                   .build();
 
@@ -1497,7 +1488,7 @@
                                   .intervals(QueryRunnerTestHelper.firstToThird)
                                   .aggregators(aggregatorFactoryList)
                                   .postAggregators(Collections.<PostAggregator>singletonList(QueryRunnerTestHelper
-                                  .addRowsIndexConstant))
+                                                                                                 .addRowsIndexConstant))
                                   .descending(descending)
                                   .build();
 
@@ -1543,7 +1534,7 @@
                                   .intervals(QueryRunnerTestHelper.firstToThird)
                                   .aggregators(aggregatorFactoryList)
                                   .postAggregators(Collections.<PostAggregator>singletonList(QueryRunnerTestHelper
-                                  .addRowsIndexConstant))
+                                                                                                 .addRowsIndexConstant))
                                   .descending(descending)
                                   .build();
 
@@ -1609,7 +1600,7 @@
                                   .intervals(QueryRunnerTestHelper.firstToThird)
                                   .aggregators(aggregatorFactoryList)
                                   .postAggregators(Collections.<PostAggregator>singletonList(QueryRunnerTestHelper
-                                  .addRowsIndexConstant))
+                                                                                                 .addRowsIndexConstant))
                                   .descending(descending)
                                   .build();
 
@@ -1655,7 +1646,7 @@
                                   .intervals(QueryRunnerTestHelper.firstToThird)
                                   .aggregators(aggregatorFactoryList)
                                   .postAggregators(Collections.<PostAggregator>singletonList(QueryRunnerTestHelper
-                                  .addRowsIndexConstant))
+                                                                                                 .addRowsIndexConstant))
                                   .descending(descending)
                                   .build();
 
@@ -1701,7 +1692,7 @@
                                   .intervals(QueryRunnerTestHelper.firstToThird)
                                   .aggregators(aggregatorFactoryList)
                                   .postAggregators(Collections.<PostAggregator>singletonList(QueryRunnerTestHelper
-                                  .addRowsIndexConstant))
+                                                                                                 .addRowsIndexConstant))
                                   .descending(descending)
                                   .build();
     Map<String, Object> resultMap = Maps.newHashMap();
@@ -1756,7 +1747,7 @@
                                   .intervals(QueryRunnerTestHelper.firstToThird)
                                   .aggregators(aggregatorFactoryList)
                                   .postAggregators(Collections.<PostAggregator>singletonList(QueryRunnerTestHelper
-                                  .addRowsIndexConstant))
+                                                                                                 .addRowsIndexConstant))
                                   .descending(descending)
                                   .build();
     Map<String, Object> resultMap = Maps.newHashMap();
@@ -2243,7 +2234,7 @@
                                       )
                                   )
                                   .postAggregators(Collections.<PostAggregator>singletonList(QueryRunnerTestHelper
-                                  .addRowsIndexConstant))
+                                                                                                 .addRowsIndexConstant))
                                   .descending(descending)
                                   .build();
 
@@ -2294,7 +2285,7 @@
                                       )
                                   )
                                   .postAggregators(Collections.<PostAggregator>singletonList(QueryRunnerTestHelper
-                                  .addRowsIndexConstant))
+                                                                                                 .addRowsIndexConstant))
                                   .descending(descending)
                                   .build();
 
@@ -2399,7 +2390,7 @@
                                       )
                                   )
                                   .postAggregators(Collections.<PostAggregator>singletonList(QueryRunnerTestHelper
-                                  .addRowsIndexConstant))
+                                                                                                 .addRowsIndexConstant))
                                   .descending(descending)
                                   .build();
 
@@ -2517,7 +2508,7 @@
                                       )
                                   )
                                   .postAggregators(Collections.<PostAggregator>singletonList(QueryRunnerTestHelper
-                                  .addRowsIndexConstant))
+                                                                                                 .addRowsIndexConstant))
                                   .build();
 
     List<Result<TimeseriesResultValue>> expectedResults = Arrays.asList(
@@ -2564,7 +2555,11 @@
                                   .dataSource(QueryRunnerTestHelper.dataSource)
                                   .granularity(QueryRunnerTestHelper.dayGran)
                                   .filters(
-                                      new SelectorDimFilter(QueryRunnerTestHelper.marketDimension, "upfront", lookupExtractionFn)
+                                      new SelectorDimFilter(
+                                          QueryRunnerTestHelper.marketDimension,
+                                          "upfront",
+                                          lookupExtractionFn
+                                      )
                                   )
                                   .intervals(QueryRunnerTestHelper.firstToThird)
                                   .aggregators(
@@ -2575,7 +2570,7 @@
                                       )
                                   )
                                   .postAggregators(Collections.<PostAggregator>singletonList(QueryRunnerTestHelper
-                                  .addRowsIndexConstant))
+                                                                                                 .addRowsIndexConstant))
                                   .build();
 
     List<Result<TimeseriesResultValue>> expectedResults = Arrays.asList(
