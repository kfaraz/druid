/*
 * Druid - a distributed column store.
 * Copyright (C) 2012, 2013  Metamarkets Group Inc.
 *
 * This program is free software; you can redistribute it and/or
 * modify it under the terms of the GNU General Public License
 * as published by the Free Software Foundation; either version 2
 * of the License, or (at your option) any later version.
 *
 * This program is distributed in the hope that it will be useful,
 * but WITHOUT ANY WARRANTY; without even the implied warranty of
 * MERCHANTABILITY or FITNESS FOR A PARTICULAR PURPOSE.  See the
 * GNU General Public License for more details.
 *
 * You should have received a copy of the GNU General Public License
 * along with this program; if not, write to the Free Software
 * Foundation, Inc., 51 Franklin Street, Fifth Floor, Boston, MA  02110-1301, USA.
 */

package io.druid.segment;

import com.google.common.base.Function;
import com.google.common.base.Objects;
import com.google.common.base.Splitter;
import com.google.common.collect.Iterables;
import com.google.common.collect.Iterators;
import com.google.common.collect.Lists;
import com.google.common.collect.Maps;
import com.google.common.collect.Ordering;
import com.google.common.collect.Sets;
import com.google.common.io.ByteStreams;
import com.google.common.io.Files;
import com.google.common.io.OutputSupplier;
import com.google.common.primitives.Ints;
import com.metamx.collections.spatial.ImmutableRTree;
import com.metamx.collections.spatial.RTree;
import com.metamx.collections.spatial.split.LinearGutmanSplitStrategy;
import com.metamx.common.IAE;
import com.metamx.common.ISE;
import com.metamx.common.guava.CloseQuietly;
import com.metamx.common.guava.FunctionalIterable;
import com.metamx.common.guava.MergeIterable;
import com.metamx.common.guava.nary.BinaryFn;
import com.metamx.common.io.smoosh.Smoosh;
import com.metamx.common.logger.Logger;
import io.druid.collections.CombiningIterable;
import io.druid.common.guava.FileOutputSupplier;
import io.druid.common.guava.GuavaUtils;
import io.druid.common.utils.JodaUtils;
import io.druid.common.utils.SerializerUtils;
import io.druid.query.aggregation.AggregatorFactory;
import io.druid.query.aggregation.ToLowerCaseAggregatorFactory;
<<<<<<< HEAD
import io.druid.segment.column.ColumnCapabilities;
import io.druid.segment.column.ColumnCapabilitiesImpl;
import io.druid.segment.column.ValueType;
=======
>>>>>>> 323153a5
import io.druid.segment.data.ByteBufferWriter;
import io.druid.segment.data.CompressedLongsSupplierSerializer;
import io.druid.segment.data.CompressedObjectStrategy;
import io.druid.segment.data.ConciseCompressedIndexedInts;
import io.druid.segment.data.GenericIndexed;
import io.druid.segment.data.GenericIndexedWriter;
import io.druid.segment.data.IOPeon;
import io.druid.segment.data.Indexed;
import io.druid.segment.data.IndexedInts;
import io.druid.segment.data.IndexedIterable;
import io.druid.segment.data.IndexedRTree;
import io.druid.segment.data.TmpFileIOPeon;
import io.druid.segment.data.VSizeIndexedWriter;
import io.druid.segment.incremental.IncrementalIndex;
import io.druid.segment.incremental.IncrementalIndexAdapter;
import io.druid.segment.serde.ComplexMetricColumnSerializer;
import io.druid.segment.serde.ComplexMetricSerde;
import io.druid.segment.serde.ComplexMetrics;
import it.uniroma3.mat.extendedset.intset.ConciseSet;
import it.uniroma3.mat.extendedset.intset.ImmutableConciseSet;
import org.apache.commons.io.FileUtils;
import org.joda.time.DateTime;
import org.joda.time.Interval;

import javax.annotation.Nullable;
import java.io.File;
import java.io.FileOutputStream;
import java.io.IOException;
import java.nio.ByteBuffer;
import java.nio.IntBuffer;
import java.nio.MappedByteBuffer;
import java.nio.channels.FileChannel;
import java.util.ArrayList;
import java.util.Arrays;
import java.util.Iterator;
import java.util.List;
import java.util.Map;
import java.util.Set;
import java.util.TreeSet;

/**
 */
public class IndexMerger
{
  private static final Logger log = new Logger(IndexMerger.class);

  private static final SerializerUtils serializerUtils = new SerializerUtils();
  private static final int INVALID_ROW = -1;
  private static final Splitter SPLITTER = Splitter.on(",");

  public static File persist(final IncrementalIndex index, File outDir) throws IOException
  {
    return persist(index, index.getInterval(), outDir);
  }

  /**
   * This is *not* thread-safe and havok will ensue if this is called and writes are still occurring
   * on the IncrementalIndex object.
   *
   * @param index        the IncrementalIndex to persist
   * @param dataInterval the Interval that the data represents
   * @param outDir       the directory to persist the data to
   *
   * @return the index output directory
<<<<<<< HEAD
   *
=======
>>>>>>> 323153a5
   * @throws java.io.IOException if an IO error occurs persisting the index
   */
  public static File persist(final IncrementalIndex index, final Interval dataInterval, File outDir) throws IOException
  {
    return persist(index, dataInterval, outDir, new BaseProgressIndicator());
  }

  public static File persist(
      final IncrementalIndex index, final Interval dataInterval, File outDir, ProgressIndicator progress
  ) throws IOException
  {
    if (index.isEmpty()) {
      throw new IAE("Trying to persist an empty index!");
    }

    final long firstTimestamp = index.getMinTime().getMillis();
    final long lastTimestamp = index.getMaxTime().getMillis();
    if (!(dataInterval.contains(firstTimestamp) && dataInterval.contains(lastTimestamp))) {
      throw new IAE(
          "interval[%s] does not encapsulate the full range of timestamps[%s, %s]",
          dataInterval,
          new DateTime(firstTimestamp),
          new DateTime(lastTimestamp)
      );
    }

    if (!outDir.exists()) {
      outDir.mkdirs();
    }
    if (!outDir.isDirectory()) {
      throw new ISE("Can only persist to directories, [%s] wasn't a directory", outDir);
    }

    log.info("Starting persist for interval[%s], rows[%,d]", dataInterval, index.size());
    return merge(
        Arrays.<IndexableAdapter>asList(new IncrementalIndexAdapter(dataInterval, index)),
        index.getMetricAggs(),
        outDir,
        progress
    );
  }

  public static File mergeQueryableIndex(
      List<QueryableIndex> indexes, final AggregatorFactory[] metricAggs, File outDir
  ) throws IOException
  {
    return mergeQueryableIndex(indexes, metricAggs, outDir, new BaseProgressIndicator());
  }

  public static File mergeQueryableIndex(
      List<QueryableIndex> indexes, final AggregatorFactory[] metricAggs, File outDir, ProgressIndicator progress
  ) throws IOException
  {
    return merge(
        Lists.transform(
            indexes,
            new Function<QueryableIndex, IndexableAdapter>()
            {
              @Override
              public IndexableAdapter apply(final QueryableIndex input)
              {
                return new QueryableIndexIndexableAdapter(input);
              }
            }
        ),
        metricAggs,
        outDir,
        progress
    );
  }

  public static File merge(
      List<IndexableAdapter> indexes, final AggregatorFactory[] metricAggs, File outDir
  ) throws IOException
  {
    return merge(indexes, metricAggs, outDir, new BaseProgressIndicator());
  }

  public static File merge(
      List<IndexableAdapter> indexes, final AggregatorFactory[] metricAggs, File outDir, ProgressIndicator progress
  ) throws IOException
  {
    FileUtils.deleteDirectory(outDir);
    if (!outDir.mkdirs()) {
      throw new ISE("Couldn't make outdir[%s].", outDir);
    }

    final AggregatorFactory[] lowerCaseMetricAggs = new AggregatorFactory[metricAggs.length];
    for (int i = 0; i < metricAggs.length; i++) {
      lowerCaseMetricAggs[i] = new ToLowerCaseAggregatorFactory(metricAggs[i]);
    }

    final List<String> mergedDimensions = mergeIndexed(
        Lists.transform(
            indexes,
            new Function<IndexableAdapter, Iterable<String>>()
            {
              @Override
              public Iterable<String> apply(@Nullable IndexableAdapter input)
              {
                return Iterables.transform(
                    input.getDimensionNames(),
                    new Function<String, String>()
                    {
                      @Override
                      public String apply(@Nullable String input)
                      {
                        return input.toLowerCase();
                      }
                    }
                );
              }
            }
        )
    );
    final List<String> mergedMetrics = Lists.transform(
        mergeIndexed(
            Lists.<Iterable<String>>newArrayList(
                FunctionalIterable
                    .create(indexes)
                    .transform(
                        new Function<IndexableAdapter, Iterable<String>>()
                        {
                          @Override
                          public Iterable<String> apply(@Nullable IndexableAdapter input)
                          {
                            return Iterables.transform(
                                input.getMetricNames(),
                                new Function<String, String>()
                                {
                                  @Override
                                  public String apply(@Nullable String input)
                                  {
                                    return input.toLowerCase();
                                  }
                                }
                            );
                          }
                        }
                    )
                    .concat(Arrays.<Iterable<String>>asList(new AggFactoryStringIndexed(lowerCaseMetricAggs)))
            )
        ),
        new Function<String, String>()
        {
          @Override
          public String apply(@Nullable String input)
          {
            return input.toLowerCase();
          }
        }
    );
    if (mergedMetrics.size() != lowerCaseMetricAggs.length) {
      throw new IAE("Bad number of metrics[%d], expected [%d]", mergedMetrics.size(), lowerCaseMetricAggs.length);
    }

    final AggregatorFactory[] sortedMetricAggs = new AggregatorFactory[mergedMetrics.size()];
    for (int i = 0; i < lowerCaseMetricAggs.length; i++) {
      AggregatorFactory metricAgg = lowerCaseMetricAggs[i];
      sortedMetricAggs[mergedMetrics.indexOf(metricAgg.getName())] = metricAgg;
    }

    for (int i = 0; i < mergedMetrics.size(); i++) {
      if (!sortedMetricAggs[i].getName().equals(mergedMetrics.get(i))) {
        throw new IAE(
            "Metric mismatch, index[%d] [%s] != [%s]",
            i,
            lowerCaseMetricAggs[i].getName(),
            mergedMetrics.get(i)
        );
      }
    }

    Function<ArrayList<Iterable<Rowboat>>, Iterable<Rowboat>> rowMergerFn = new Function<ArrayList<Iterable<Rowboat>>, Iterable<Rowboat>>()
    {
      @Override
      public Iterable<Rowboat> apply(
          @Nullable ArrayList<Iterable<Rowboat>> boats
      )
      {
        return CombiningIterable.create(
            new MergeIterable<Rowboat>(
                Ordering.<Rowboat>natural().nullsFirst(),
                boats
            ),
            Ordering.<Rowboat>natural().nullsFirst(),
            new RowboatMergeFunction(sortedMetricAggs)
        );
      }
    };

    return makeIndexFiles(indexes, outDir, progress, mergedDimensions, mergedMetrics, rowMergerFn);
  }

  public static File append(
      List<IndexableAdapter> indexes, File outDir
  ) throws IOException
  {
    return append(indexes, outDir, new BaseProgressIndicator());
  }

  public static File append(
      List<IndexableAdapter> indexes, File outDir, ProgressIndicator progress
  ) throws IOException
  {
    FileUtils.deleteDirectory(outDir);
    if (!outDir.mkdirs()) {
      throw new ISE("Couldn't make outdir[%s].", outDir);
    }

    final List<String> mergedDimensions = mergeIndexed(
        Lists.transform(
            indexes,
            new Function<IndexableAdapter, Iterable<String>>()
            {
              @Override
              public Iterable<String> apply(@Nullable IndexableAdapter input)
              {
                return Iterables.transform(
                    input.getDimensionNames(),
                    new Function<String, String>()
                    {
                      @Override
                      public String apply(@Nullable String input)
                      {
                        return input.toLowerCase();
                      }
                    }
                );
              }
            }
        )
    );
    final List<String> mergedMetrics = mergeIndexed(
        Lists.transform(
            indexes,
            new Function<IndexableAdapter, Iterable<String>>()
            {
              @Override
              public Iterable<String> apply(@Nullable IndexableAdapter input)
              {
                return Iterables.transform(
                    input.getMetricNames(),
                    new Function<String, String>()
                    {
                      @Override
                      public String apply(@Nullable String input)
                      {
                        return input.toLowerCase();
                      }
                    }
                );
              }
            }
        )
    );

    Function<ArrayList<Iterable<Rowboat>>, Iterable<Rowboat>> rowMergerFn = new Function<ArrayList<Iterable<Rowboat>>, Iterable<Rowboat>>()
    {
      @Override
      public Iterable<Rowboat> apply(
          @Nullable final ArrayList<Iterable<Rowboat>> boats
      )
      {
        return new MergeIterable<Rowboat>(
            Ordering.<Rowboat>natural().nullsFirst(),
            boats
        );
      }
    };

    return makeIndexFiles(indexes, outDir, progress, mergedDimensions, mergedMetrics, rowMergerFn);
  }

  private static File makeIndexFiles(
      final List<IndexableAdapter> indexes,
      final File outDir,
      final ProgressIndicator progress,
      final List<String> mergedDimensions,
      final List<String> mergedMetrics,
      final Function<ArrayList<Iterable<Rowboat>>, Iterable<Rowboat>> rowMergerFn
  ) throws IOException
  {
    final Map<String, ValueType> valueTypes = Maps.newTreeMap(Ordering.<String>natural().nullsFirst());
    final Map<String, String> metricTypeNames = Maps.newTreeMap(Ordering.<String>natural().nullsFirst());
    final Map<String, ColumnCapabilitiesImpl> columnCapabilities = Maps.newHashMap();

    for (IndexableAdapter adapter : indexes) {
      for (String dimension : adapter.getDimensionNames()) {
        ColumnCapabilitiesImpl mergedCapabilities = columnCapabilities.get(dimension);
        ColumnCapabilities capabilities = adapter.getCapabilities(dimension);
        if (mergedCapabilities == null) {
          mergedCapabilities = new ColumnCapabilitiesImpl();
          mergedCapabilities.setType(ValueType.STRING);
        }
        columnCapabilities.put(dimension, mergedCapabilities.merge(capabilities));
      }
      for (String metric : adapter.getMetricNames()) {
        ColumnCapabilitiesImpl mergedCapabilities = columnCapabilities.get(metric);
        ColumnCapabilities capabilities = adapter.getCapabilities(metric);
        if (mergedCapabilities == null) {
          mergedCapabilities = new ColumnCapabilitiesImpl();
        }
        columnCapabilities.put(metric, mergedCapabilities.merge(capabilities));

        valueTypes.put(metric, capabilities.getType());
        metricTypeNames.put(metric, adapter.getMetricType(metric));
      }
    }


    final Interval dataInterval;
    File v8OutDir = new File(outDir, "v8-tmp");
    v8OutDir.mkdirs();

    /*************  Main index.drd file **************/
    progress.progress();
    long startTime = System.currentTimeMillis();
    File indexFile = new File(v8OutDir, "index.drd");

    FileOutputStream fileOutputStream = null;
    FileChannel channel = null;
    try {
      fileOutputStream = new FileOutputStream(indexFile);
      channel = fileOutputStream.getChannel();
      channel.write(ByteBuffer.wrap(new byte[]{IndexIO.V8_VERSION}));

      GenericIndexed.fromIterable(mergedDimensions, GenericIndexed.stringStrategy).writeToChannel(channel);
      GenericIndexed.fromIterable(mergedMetrics, GenericIndexed.stringStrategy).writeToChannel(channel);

      DateTime minTime = new DateTime(Long.MAX_VALUE);
      DateTime maxTime = new DateTime(0l);

      for (IndexableAdapter index : indexes) {
        minTime = JodaUtils.minDateTime(minTime, index.getDataInterval().getStart());
        maxTime = JodaUtils.maxDateTime(maxTime, index.getDataInterval().getEnd());
      }

      dataInterval = new Interval(minTime, maxTime);
      serializerUtils.writeString(channel, String.format("%s/%s", minTime, maxTime));
    }
    finally {
      CloseQuietly.close(channel);
      channel = null;
      CloseQuietly.close(fileOutputStream);
      fileOutputStream = null;
    }
    IndexIO.checkFileSize(indexFile);
    log.info("outDir[%s] completed index.drd in %,d millis.", v8OutDir, System.currentTimeMillis() - startTime);

    /************* Setup Dim Conversions **************/
    progress.progress();
    startTime = System.currentTimeMillis();

    IOPeon ioPeon = new TmpFileIOPeon();
    ArrayList<FileOutputSupplier> dimOuts = Lists.newArrayListWithCapacity(mergedDimensions.size());
    Map<String, Integer> dimensionCardinalities = Maps.newHashMap();
    ArrayList<Map<String, IntBuffer>> dimConversions = Lists.newArrayListWithCapacity(indexes.size());

    for (IndexableAdapter index : indexes) {
      dimConversions.add(Maps.<String, IntBuffer>newHashMap());
    }

    for (String dimension : mergedDimensions) {
      final GenericIndexedWriter<String> writer = new GenericIndexedWriter<String>(
          ioPeon, dimension, GenericIndexed.stringStrategy
      );
      writer.open();

      List<Indexed<String>> dimValueLookups = Lists.newArrayListWithCapacity(indexes.size());
      DimValueConverter[] converters = new DimValueConverter[indexes.size()];
      for (int i = 0; i < indexes.size(); i++) {
        Indexed<String> dimValues = indexes.get(i).getDimValueLookup(dimension);
        if (dimValues != null) {
          dimValueLookups.add(dimValues);
          converters[i] = new DimValueConverter(dimValues);
        }
      }

      Iterable<String> dimensionValues = CombiningIterable.createSplatted(
          Iterables.transform(
              dimValueLookups,
              new Function<Indexed<String>, Iterable<String>>()
              {
                @Override
                public Iterable<String> apply(@Nullable Indexed<String> indexed)
                {
                  return Iterables.transform(
                      indexed,
                      new Function<String, String>()
                      {
                        @Override
                        public String apply(@Nullable String input)
                        {
                          return (input == null) ? "" : input;
                        }
                      }
                  );
                }
              }
          )
          ,
          Ordering.<String>natural().nullsFirst()
      );

      int count = 0;
      for (String value : dimensionValues) {
        value = value == null ? "" : value;
        writer.write(value);

        for (int i = 0; i < indexes.size(); i++) {
          DimValueConverter converter = converters[i];
          if (converter != null) {
            converter.convert(value, count);
          }
        }

        ++count;
      }
      dimensionCardinalities.put(dimension, count);

      FileOutputSupplier dimOut = new FileOutputSupplier(IndexIO.makeDimFile(v8OutDir, dimension), true);
      dimOuts.add(dimOut);

      writer.close();
      serializerUtils.writeString(dimOut, dimension);
      ByteStreams.copy(writer.combineStreams(), dimOut);
      for (int i = 0; i < indexes.size(); ++i) {
        DimValueConverter converter = converters[i];
        if (converter != null) {
          dimConversions.get(i).put(dimension, converters[i].getConversionBuffer());
        }
      }

      ioPeon.cleanup();
    }
    log.info("outDir[%s] completed dim conversions in %,d millis.", v8OutDir, System.currentTimeMillis() - startTime);

    /************* Walk through data sets and merge them *************/
    progress.progress();
    startTime = System.currentTimeMillis();

    ArrayList<Iterable<Rowboat>> boats = Lists.newArrayListWithCapacity(indexes.size());

    for (int i = 0; i < indexes.size(); ++i) {
      final IndexableAdapter adapter = indexes.get(i);

      final int[] dimLookup = new int[mergedDimensions.size()];
      int count = 0;
      for (String dim : adapter.getDimensionNames()) {
        dimLookup[count] = mergedDimensions.indexOf(dim.toLowerCase());
        count++;
      }

      final int[] metricLookup = new int[mergedMetrics.size()];
      count = 0;
      for (String metric : adapter.getMetricNames()) {
        metricLookup[count] = mergedMetrics.indexOf(metric);
        count++;
      }

      boats.add(
          new MMappedIndexRowIterable(
              Iterables.transform(
                  indexes.get(i).getRows(),
                  new Function<Rowboat, Rowboat>()
                  {
                    @Override
                    public Rowboat apply(@Nullable Rowboat input)
                    {
                      int[][] newDims = new int[mergedDimensions.size()][];
                      int j = 0;
                      for (int[] dim : input.getDims()) {
                        newDims[dimLookup[j]] = dim;
                        j++;
                      }

                      Object[] newMetrics = new Object[mergedMetrics.size()];
                      j = 0;
                      for (Object met : input.getMetrics()) {
                        newMetrics[metricLookup[j]] = met;
                        j++;
                      }

                      return new Rowboat(
                          input.getTimestamp(),
                          newDims,
                          newMetrics,
                          input.getRowNum()
                      );
                    }
                  }
              )
              , mergedDimensions, dimConversions.get(i), i
          )
      );
    }

    Iterable<Rowboat> theRows = rowMergerFn.apply(boats);

    CompressedLongsSupplierSerializer timeWriter = CompressedLongsSupplierSerializer.create(
        ioPeon, "little_end_time", IndexIO.BYTE_ORDER, CompressedObjectStrategy.DEFAULT_COMPRESSION_STRATEGY
    );

    timeWriter.open();

    ArrayList<VSizeIndexedWriter> forwardDimWriters = Lists.newArrayListWithCapacity(mergedDimensions.size());
    for (String dimension : mergedDimensions) {
      VSizeIndexedWriter writer = new VSizeIndexedWriter(ioPeon, dimension, dimensionCardinalities.get(dimension));
      writer.open();
      forwardDimWriters.add(writer);
    }

    ArrayList<MetricColumnSerializer> metWriters = Lists.newArrayListWithCapacity(mergedMetrics.size());
    for (String metric : mergedMetrics) {
      ValueType type = valueTypes.get(metric);
      switch (type) {
        case FLOAT:
          metWriters.add(new FloatMetricColumnSerializer(metric, v8OutDir, ioPeon));
          break;
        case COMPLEX:
          final String typeName = metricTypeNames.get(metric);
          ComplexMetricSerde serde = ComplexMetrics.getSerdeForType(typeName);

          if (serde == null) {
            throw new ISE("Unknown type[%s]", typeName);
          }

          metWriters.add(new ComplexMetricColumnSerializer(metric, v8OutDir, ioPeon, serde));
          break;
        default:
          throw new ISE("Unknown type[%s]", type);
      }
    }

    for (MetricColumnSerializer metWriter : metWriters) {
      metWriter.open();
    }

    int rowCount = 0;
    long time = System.currentTimeMillis();
    List<IntBuffer> rowNumConversions = Lists.newArrayListWithCapacity(indexes.size());
    for (IndexableAdapter index : indexes) {
      int[] arr = new int[index.getNumRows()];
      Arrays.fill(arr, INVALID_ROW);
      rowNumConversions.add(IntBuffer.wrap(arr));
    }

    for (Rowboat theRow : theRows) {
      progress.progress();
      timeWriter.add(theRow.getTimestamp());

      final Object[] metrics = theRow.getMetrics();
      for (int i = 0; i < metrics.length; ++i) {
        metWriters.get(i).serialize(metrics[i]);
      }

      int[][] dims = theRow.getDims();
      for (int i = 0; i < dims.length; ++i) {
        List<Integer> listToWrite = (i >= dims.length || dims[i] == null)
                                    ? null
                                    : Ints.asList(dims[i]);
        forwardDimWriters.get(i).write(listToWrite);
      }

      for (Map.Entry<Integer, TreeSet<Integer>> comprisedRow : theRow.getComprisedRows().entrySet()) {
        final IntBuffer conversionBuffer = rowNumConversions.get(comprisedRow.getKey());

        for (Integer rowNum : comprisedRow.getValue()) {
          while (conversionBuffer.position() < rowNum) {
            conversionBuffer.put(INVALID_ROW);
          }
          conversionBuffer.put(rowCount);
        }
      }

      if ((++rowCount % 500000) == 0) {
        log.info(
            "outDir[%s] walked 500,000/%,d rows in %,d millis.", v8OutDir, rowCount, System.currentTimeMillis() - time
        );
        time = System.currentTimeMillis();
      }
    }

    for (IntBuffer rowNumConversion : rowNumConversions) {
      rowNumConversion.rewind();
    }

    final File timeFile = IndexIO.makeTimeFile(v8OutDir, IndexIO.BYTE_ORDER);
    timeFile.delete();
    OutputSupplier<FileOutputStream> out = Files.newOutputStreamSupplier(timeFile, true);
    timeWriter.closeAndConsolidate(out);
    IndexIO.checkFileSize(timeFile);

    for (int i = 0; i < mergedDimensions.size(); ++i) {
      forwardDimWriters.get(i).close();
      ByteStreams.copy(forwardDimWriters.get(i).combineStreams(), dimOuts.get(i));
    }

    for (MetricColumnSerializer metWriter : metWriters) {
      metWriter.close();
    }

    ioPeon.cleanup();
    log.info(
        "outDir[%s] completed walk through of %,d rows in %,d millis.",
        v8OutDir,
        rowCount,
        System.currentTimeMillis() - startTime
    );

    /************ Create Inverted Indexes *************/
    startTime = System.currentTimeMillis();

    final File invertedFile = new File(v8OutDir, "inverted.drd");
    Files.touch(invertedFile);
    out = Files.newOutputStreamSupplier(invertedFile, true);

    final File geoFile = new File(v8OutDir, "spatial.drd");
    Files.touch(geoFile);
    OutputSupplier<FileOutputStream> spatialOut = Files.newOutputStreamSupplier(geoFile, true);

    for (int i = 0; i < mergedDimensions.size(); ++i) {
      long dimStartTime = System.currentTimeMillis();
      String dimension = mergedDimensions.get(i);

      File dimOutFile = dimOuts.get(i).getFile();
      final MappedByteBuffer dimValsMapped = Files.map(dimOutFile);

      if (!dimension.equals(serializerUtils.readString(dimValsMapped))) {
        throw new ISE("dimensions[%s] didn't equate!?  This is a major WTF moment.", dimension);
      }
      Indexed<String> dimVals = GenericIndexed.read(dimValsMapped, GenericIndexed.stringStrategy);
      log.info("Starting dimension[%s] with cardinality[%,d]", dimension, dimVals.size());

      GenericIndexedWriter<ImmutableConciseSet> writer = new GenericIndexedWriter<ImmutableConciseSet>(
          ioPeon, dimension, ConciseCompressedIndexedInts.objectStrategy
      );
      writer.open();

      boolean isSpatialDim = columnCapabilities.get(dimension).hasSpatialIndexes();
      ByteBufferWriter<ImmutableRTree> spatialWriter = null;
      RTree tree = null;
      IOPeon spatialIoPeon = new TmpFileIOPeon();
      if (isSpatialDim) {
        spatialWriter = new ByteBufferWriter<ImmutableRTree>(
            spatialIoPeon, dimension, IndexedRTree.objectStrategy
        );
        spatialWriter.open();
        tree = new RTree(2, new LinearGutmanSplitStrategy(0, 50));
      }

      for (String dimVal : IndexedIterable.create(dimVals)) {
        progress.progress();
        List<Iterable<Integer>> convertedInverteds = Lists.newArrayListWithCapacity(indexes.size());
        for (int j = 0; j < indexes.size(); ++j) {
          convertedInverteds.add(
              new ConvertingIndexedInts(
                  indexes.get(j).getInverteds(dimension, dimVal), rowNumConversions.get(j)
              )
          );
        }

        ConciseSet bitset = new ConciseSet();
        for (Integer row : CombiningIterable.createSplatted(
            convertedInverteds,
            Ordering.<Integer>natural().nullsFirst()
        )) {
          if (row != INVALID_ROW) {
            bitset.add(row);
          }
        }

        writer.write(ImmutableConciseSet.newImmutableFromMutable(bitset));

        if (isSpatialDim && dimVal != null) {
          List<String> stringCoords = Lists.newArrayList(SPLITTER.split(dimVal));
          float[] coords = new float[stringCoords.size()];
          for (int j = 0; j < coords.length; j++) {
            coords[j] = Float.valueOf(stringCoords.get(j));
          }
          tree.insert(coords, bitset);
        }
      }
      writer.close();

      serializerUtils.writeString(out, dimension);
      ByteStreams.copy(writer.combineStreams(), out);
      ioPeon.cleanup();

      log.info("Completed dimension[%s] in %,d millis.", dimension, System.currentTimeMillis() - dimStartTime);

      if (isSpatialDim) {
        spatialWriter.write(ImmutableRTree.newImmutableFromMutable(tree));
        spatialWriter.close();

        serializerUtils.writeString(spatialOut, dimension);
        ByteStreams.copy(spatialWriter.combineStreams(), spatialOut);
        spatialIoPeon.cleanup();
      }

    }

    log.info("outDir[%s] completed inverted.drd in %,d millis.", v8OutDir, System.currentTimeMillis() - startTime);

    final ArrayList<String> expectedFiles = Lists.newArrayList(
        Iterables.concat(
            Arrays.asList(
                "index.drd", "inverted.drd", "spatial.drd", String.format("time_%s.drd", IndexIO.BYTE_ORDER)
            ),
            Iterables.transform(mergedDimensions, GuavaUtils.formatFunction("dim_%s.drd")),
            Iterables.transform(
                mergedMetrics, GuavaUtils.formatFunction(String.format("met_%%s_%s.drd", IndexIO.BYTE_ORDER))
            )
        )
    );

    Map<String, File> files = Maps.newLinkedHashMap();
    for (String fileName : expectedFiles) {
      files.put(fileName, new File(v8OutDir, fileName));
    }

    File smooshDir = new File(v8OutDir, "smoosher");
    smooshDir.mkdir();

    for (Map.Entry<String, File> entry : Smoosh.smoosh(v8OutDir, smooshDir, files).entrySet()) {
      entry.getValue().delete();
    }

    for (File file : smooshDir.listFiles()) {
      Files.move(file, new File(v8OutDir, file.getName()));
    }

    if (!smooshDir.delete()) {
      log.info("Unable to delete temporary dir[%s], contains[%s]", smooshDir, Arrays.asList(smooshDir.listFiles()));
      throw new IOException(String.format("Unable to delete temporary dir[%s]", smooshDir));
    }

    createIndexDrdFile(
        IndexIO.V8_VERSION,
        v8OutDir,
        GenericIndexed.fromIterable(mergedDimensions, GenericIndexed.stringStrategy),
        GenericIndexed.fromIterable(mergedMetrics, GenericIndexed.stringStrategy),
        dataInterval
    );

    IndexIO.DefaultIndexIOHandler.convertV8toV9(v8OutDir, outDir);
    FileUtils.deleteDirectory(v8OutDir);

    return outDir;
  }

  private static <T extends Comparable> ArrayList<T> mergeIndexed(final List<Iterable<T>> indexedLists)
  {
    Set<T> retVal = Sets.newTreeSet(Ordering.<T>natural().nullsFirst());

    for (Iterable<T> indexedList : indexedLists) {
      for (T val : indexedList) {
        retVal.add(val);
      }
    }

    return Lists.newArrayList(retVal);
  }

  public static void createIndexDrdFile(
      byte versionId,
      File inDir,
      GenericIndexed<String> availableDimensions,
      GenericIndexed<String> availableMetrics,
      Interval dataInterval
  ) throws IOException
  {
    File indexFile = new File(inDir, "index.drd");

    FileChannel channel = null;
    try {
      channel = new FileOutputStream(indexFile).getChannel();
      channel.write(ByteBuffer.wrap(new byte[]{versionId}));

      availableDimensions.writeToChannel(channel);
      availableMetrics.writeToChannel(channel);
      serializerUtils.writeString(
          channel, String.format("%s/%s", dataInterval.getStart(), dataInterval.getEnd())
      );
    }
    finally {
      CloseQuietly.close(channel);
      channel = null;
    }
    IndexIO.checkFileSize(indexFile);
  }

  private static class DimValueConverter
  {
    private final Indexed<String> dimSet;
    private final IntBuffer conversionBuf;

    private int currIndex;
    private String lastVal = null;

    DimValueConverter(
        Indexed<String> dimSet
    )
    {
      this.dimSet = dimSet;
      conversionBuf = ByteBuffer.allocateDirect(dimSet.size() * Ints.BYTES).asIntBuffer();

      currIndex = 0;
    }

    public void convert(String value, int index)
    {
      if (dimSet.size() == 0) {
        return;
      }
      if (lastVal != null) {
        if (value.compareTo(lastVal) <= 0) {
          throw new ISE("Value[%s] is less than the last value[%s] I have, cannot be.", value, lastVal);
        }
        return;
      }
      String currValue = dimSet.get(currIndex);

      while (currValue == null) {
        conversionBuf.position(conversionBuf.position() + 1);
        ++currIndex;
        if (currIndex == dimSet.size()) {
          lastVal = value;
          return;
        }
        currValue = dimSet.get(currIndex);
      }

      if (Objects.equal(currValue, value)) {
        conversionBuf.put(index);
        ++currIndex;
        if (currIndex == dimSet.size()) {
          lastVal = value;
        }
      } else if (currValue.compareTo(value) < 0) {
        throw new ISE(
            "Skipped currValue[%s], currIndex[%,d]; incoming value[%s], index[%,d]", currValue, currIndex, value, index
        );
      }
    }

    public IntBuffer getConversionBuffer()
    {
      if (currIndex != conversionBuf.limit() || conversionBuf.hasRemaining()) {
        throw new ISE(
            "Asked for incomplete buffer.  currIndex[%,d] != buf.limit[%,d]", currIndex, conversionBuf.limit()
        );
      }
      return (IntBuffer) conversionBuf.asReadOnlyBuffer().rewind();
    }
  }

  private static class ConvertingIndexedInts implements Iterable<Integer>
  {
    private final IndexedInts baseIndex;
    private final IntBuffer conversionBuffer;

    public ConvertingIndexedInts(
        IndexedInts baseIndex,
        IntBuffer conversionBuffer
    )
    {
      this.baseIndex = baseIndex;
      this.conversionBuffer = conversionBuffer;
    }

    public int size()
    {
      return baseIndex.size();
    }

    public int get(int index)
    {
      return conversionBuffer.get(baseIndex.get(index));
    }

    @Override
    public Iterator<Integer> iterator()
    {
      return Iterators.transform(
          baseIndex.iterator(),
          new Function<Integer, Integer>()
          {
            @Override
            public Integer apply(@Nullable Integer input)
            {
              return conversionBuffer.get(input);
            }
          }
      );
    }
  }

  private static class MMappedIndexRowIterable implements Iterable<Rowboat>
  {
    private final Iterable<Rowboat> index;
    private final List<String> convertedDims;
    private final Map<String, IntBuffer> converters;
    private final int indexNumber;

    MMappedIndexRowIterable(
        Iterable<Rowboat> index,
        List<String> convertedDims,
        Map<String, IntBuffer> converters,
        int indexNumber
    )
    {
      this.index = index;
      this.convertedDims = convertedDims;
      this.converters = converters;
      this.indexNumber = indexNumber;
    }

    public Iterable<Rowboat> getIndex()
    {
      return index;
    }

    public List<String> getConvertedDims()
    {
      return convertedDims;
    }

    public Map<String, IntBuffer> getConverters()
    {
      return converters;
    }

    public int getIndexNumber()
    {
      return indexNumber;
    }

    @Override
    public Iterator<Rowboat> iterator()
    {
      return Iterators.transform(
          index.iterator(),
          new Function<Rowboat, Rowboat>()
          {
            int rowCount = 0;

            @Override
            public Rowboat apply(@Nullable Rowboat input)
            {
              int[][] dims = input.getDims();
              int[][] newDims = new int[convertedDims.size()][];
              for (int i = 0; i < convertedDims.size(); ++i) {
                IntBuffer converter = converters.get(convertedDims.get(i));

                if (converter == null) {
                  continue;
                }

                if (i >= dims.length || dims[i] == null) {
                  continue;
                }

                newDims[i] = new int[dims[i].length];

                for (int j = 0; j < dims[i].length; ++j) {
                  if (!converter.hasRemaining()) {
                    log.error("Converter mismatch! wtfbbq!");
                  }
                  newDims[i][j] = converter.get(dims[i][j]);
                }
              }

              final Rowboat retVal = new Rowboat(
                  input.getTimestamp(),
                  newDims,
                  input.getMetrics(),
                  input.getRowNum()
              );

              retVal.addRow(indexNumber, input.getRowNum());

              return retVal;
            }
          }
      );
    }
  }

  private static class AggFactoryStringIndexed implements Indexed<String>
  {
    private final AggregatorFactory[] metricAggs;

    public AggFactoryStringIndexed(AggregatorFactory[] metricAggs) {this.metricAggs = metricAggs;}

    @Override
    public Class<? extends String> getClazz()
    {
      return String.class;
    }

    @Override
    public int size()
    {
      return metricAggs.length;
    }

    @Override
    public String get(int index)
    {
      return metricAggs[index].getName();
    }

    @Override
    public int indexOf(String value)
    {
      throw new UnsupportedOperationException();
    }

    @Override
    public Iterator<String> iterator()
    {
      return IndexedIterable.create(this).iterator();
    }
  }

  private static class RowboatMergeFunction implements BinaryFn<Rowboat, Rowboat, Rowboat>
  {
    private final AggregatorFactory[] metricAggs;

    public RowboatMergeFunction(AggregatorFactory[] metricAggs)
    {
      this.metricAggs = metricAggs;
    }

    @Override
    public Rowboat apply(Rowboat lhs, Rowboat rhs)
    {
      if (lhs == null) {
        return rhs;
      }
      if (rhs == null) {
        return lhs;
      }

      Object[] metrics = new Object[metricAggs.length];
      Object[] lhsMetrics = lhs.getMetrics();
      Object[] rhsMetrics = rhs.getMetrics();

      for (int i = 0; i < metrics.length; ++i) {
        metrics[i] = metricAggs[i].combine(lhsMetrics[i], rhsMetrics[i]);
      }

      final Rowboat retVal = new Rowboat(
          lhs.getTimestamp(),
          lhs.getDims(),
          metrics,
          lhs.getRowNum()
      );

      for (Rowboat rowboat : Arrays.asList(lhs, rhs)) {
        for (Map.Entry<Integer, TreeSet<Integer>> entry : rowboat.getComprisedRows().entrySet()) {
          for (Integer rowNum : entry.getValue()) {
            retVal.addRow(entry.getKey(), rowNum);
          }
        }
      }

      return retVal;
    }
  }
}<|MERGE_RESOLUTION|>--- conflicted
+++ resolved
@@ -50,12 +50,9 @@
 import io.druid.common.utils.SerializerUtils;
 import io.druid.query.aggregation.AggregatorFactory;
 import io.druid.query.aggregation.ToLowerCaseAggregatorFactory;
-<<<<<<< HEAD
 import io.druid.segment.column.ColumnCapabilities;
 import io.druid.segment.column.ColumnCapabilitiesImpl;
 import io.druid.segment.column.ValueType;
-=======
->>>>>>> 323153a5
 import io.druid.segment.data.ByteBufferWriter;
 import io.druid.segment.data.CompressedLongsSupplierSerializer;
 import io.druid.segment.data.CompressedObjectStrategy;
@@ -120,10 +117,7 @@
    * @param outDir       the directory to persist the data to
    *
    * @return the index output directory
-<<<<<<< HEAD
    *
-=======
->>>>>>> 323153a5
    * @throws java.io.IOException if an IO error occurs persisting the index
    */
   public static File persist(final IncrementalIndex index, final Interval dataInterval, File outDir) throws IOException
