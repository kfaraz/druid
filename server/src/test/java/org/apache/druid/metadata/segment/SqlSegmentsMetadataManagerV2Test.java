/*
 * Licensed to the Apache Software Foundation (ASF) under one
 * or more contributor license agreements.  See the NOTICE file
 * distributed with this work for additional information
 * regarding copyright ownership.  The ASF licenses this file
 * to you under the Apache License, Version 2.0 (the
 * "License"); you may not use this file except in compliance
 * with the License.  You may obtain a copy of the License at
 *
 *   http://www.apache.org/licenses/LICENSE-2.0
 *
 * Unless required by applicable law or agreed to in writing,
 * software distributed under the License is distributed on an
 * "AS IS" BASIS, WITHOUT WARRANTIES OR CONDITIONS OF ANY
 * KIND, either express or implied.  See the License for the
 * specific language governing permissions and limitations
 * under the License.
 */

package org.apache.druid.metadata.segment;

import com.google.common.base.Suppliers;
import org.apache.druid.client.DataSourcesSnapshot;
import org.apache.druid.error.ExceptionMatcher;
import org.apache.druid.java.util.common.DateTimes;
import org.apache.druid.java.util.common.granularity.Granularities;
import org.apache.druid.java.util.metrics.StubServiceEmitter;
import org.apache.druid.metadata.SegmentsMetadataManager;
import org.apache.druid.metadata.SegmentsMetadataManagerConfig;
import org.apache.druid.metadata.SqlSegmentsMetadataManagerTestBase;
import org.apache.druid.metadata.TestDerbyConnector;
import org.apache.druid.metadata.segment.cache.HeapMemorySegmentMetadataCache;
import org.apache.druid.metadata.segment.cache.Metric;
import org.apache.druid.metadata.segment.cache.NoopSegmentMetadataCache;
import org.apache.druid.metadata.segment.cache.SegmentMetadataCache;
import org.apache.druid.segment.TestDataSource;
import org.apache.druid.segment.metadata.CentralizedDatasourceSchemaConfig;
import org.apache.druid.server.coordinator.CreateDataSegments;
import org.apache.druid.server.coordinator.simulate.BlockingExecutorService;
import org.apache.druid.server.coordinator.simulate.WrappingScheduledExecutorService;
import org.apache.druid.timeline.DataSegment;
import org.assertj.core.util.Sets;
import org.hamcrest.MatcherAssert;
import org.joda.time.DateTime;
import org.joda.time.Period;
import org.junit.After;
import org.junit.Assert;
import org.junit.Before;
import org.junit.Rule;
import org.junit.Test;

import java.util.List;
import java.util.Set;

public class SqlSegmentsMetadataManagerV2Test extends SqlSegmentsMetadataManagerTestBase
{
  @Rule
  public final TestDerbyConnector.DerbyConnectorRule derbyConnectorRule =
      new TestDerbyConnector.DerbyConnectorRule(CentralizedDatasourceSchemaConfig.enabled(true));

  private SegmentsMetadataManager manager;
  private BlockingExecutorService segmentMetadataCacheExec;
  private StubServiceEmitter emitter;

  private static final DateTime JAN_1 = DateTimes.of("2025-01-01");

  private static final List<DataSegment> WIKI_SEGMENTS_1X5D
      = CreateDataSegments.ofDatasource(TestDataSource.WIKI)
                          .forIntervals(5, Granularities.DAY)
                          .startingAt(JAN_1)
                          .eachOfSize(500);

  @Before
  public void setup() throws Exception
  {
    setUp(derbyConnectorRule);
    connector.createPendingSegmentsTable();

    emitter = new StubServiceEmitter();

    WIKI_SEGMENTS_1X5D.forEach(super::publishSegment);
  }

  private void initManager(
      SegmentMetadataCache.UsageMode cacheMode
  )
  {
    segmentMetadataCacheExec = new BlockingExecutorService("test");
    SegmentMetadataCache segmentMetadataCache = new HeapMemorySegmentMetadataCache(
        jsonMapper,
        Suppliers.ofInstance(new SegmentsMetadataManagerConfig(Period.seconds(1), cacheMode)),
        Suppliers.ofInstance(storageConfig),
        Suppliers.ofInstance(CentralizedDatasourceSchemaConfig.create()),
        connector,
        (poolSize, name) -> new WrappingScheduledExecutorService(name, segmentMetadataCacheExec, false),
        emitter
    );
    segmentMetadataCache.start();
    segmentMetadataCache.becomeLeader();

    manager = new SqlSegmentsMetadataManagerV2(
        segmentMetadataCache,
        segmentSchemaCache,
        connector,
        Suppliers.ofInstance(config),
        derbyConnectorRule.metadataTablesConfigSupplier(),
        CentralizedDatasourceSchemaConfig::create,
        emitter,
        jsonMapper
    );
    manager.start();
  }

  private void syncSegmentMetadataCache()
  {
    segmentMetadataCacheExec.finishNextPendingTasks(2);
    segmentMetadataCacheExec.finishNextPendingTasks(2);
  }

  @After
  public void tearDown()
  {
    if (manager == null) {
      return;
    }

    if (manager.isPollingDatabasePeriodically()) {
      manager.stopPollingDatabasePeriodically();
    }
    manager.stop();
  }

  @Test
  public void test_manager_usesCachedSegments_ifCacheIsEnabled()
  {
    initManager(SegmentMetadataCache.UsageMode.ALWAYS);

    manager.startPollingDatabasePeriodically();
    Assert.assertTrue(manager.isPollingDatabasePeriodically());

    syncSegmentMetadataCache();
    verifyDatasourceSnapshot();

    // isPolling returns true even after stop since cache is still polling the metadata store
    manager.stopPollingDatabasePeriodically();
    Assert.assertTrue(manager.isPollingDatabasePeriodically());

    emitter.verifyNotEmitted("segment/poll/time");
    emitter.verifyNotEmitted("segment/pollWithSchema/time");
    emitter.verifyEmitted(Metric.SYNC_DURATION_MILLIS, 2);
  }

  @Test
  public void test_manager_pollsSegments_ifCacheIsDisabled()
  {
    initManager(SegmentMetadataCache.UsageMode.NEVER);

    manager.startPollingDatabasePeriodically();
    Assert.assertTrue(manager.isPollingDatabasePeriodically());

    verifyDatasourceSnapshot();

    manager.stopPollingDatabasePeriodically();
    Assert.assertFalse(manager.isPollingDatabasePeriodically());

    emitter.verifyEmitted("segment/poll/time", 1);
    emitter.verifyNotEmitted(Metric.SYNC_DURATION_MILLIS);
  }

  @Test
  public void test_manager_throwsException_ifBothCacheAndSchemaAreEnabled()
  {
    MatcherAssert.assertThat(
        Assert.assertThrows(
            IllegalArgumentException.class,
            () -> new SqlSegmentsMetadataManagerV2(
                new NoopSegmentMetadataCache() {
                  @Override
                  public boolean isEnabled()
                  {
                    return true;
                  }
                },
                segmentSchemaCache,
                connector,
                Suppliers.ofInstance(config),
                derbyConnectorRule.metadataTablesConfigSupplier(),
<<<<<<< HEAD
                () -> CentralizedDatasourceSchemaConfig.create(true),
=======
                CentralizedDatasourceSchemaConfig.enabled(true),
>>>>>>> 9b535344
                emitter,
                jsonMapper
            )
        ),
        ExceptionMatcher.of(IllegalArgumentException.class).expectMessageIs(
            "Segment metadata incremental cache['druid.manager.segments.useIncrementalCache']"
            + " and segment schema cache['druid.centralizedDatasourceSchema.enabled']"
            + " must not be enabled together."
        )
    );
  }

  private void verifyDatasourceSnapshot()
  {
    final DataSourcesSnapshot snapshot = manager.getRecentDataSourcesSnapshot();
    Assert.assertEquals(
        Set.copyOf(WIKI_SEGMENTS_1X5D),
        Sets.newHashSet(snapshot.iterateAllUsedSegmentsInSnapshot())
    );
    Assert.assertEquals(
        Set.copyOf(WIKI_SEGMENTS_1X5D),
        Set.copyOf(snapshot.getDataSource(TestDataSource.WIKI).getSegments())
    );
  }
}<|MERGE_RESOLUTION|>--- conflicted
+++ resolved
@@ -185,11 +185,7 @@
                 connector,
                 Suppliers.ofInstance(config),
                 derbyConnectorRule.metadataTablesConfigSupplier(),
-<<<<<<< HEAD
-                () -> CentralizedDatasourceSchemaConfig.create(true),
-=======
-                CentralizedDatasourceSchemaConfig.enabled(true),
->>>>>>> 9b535344
+                () -> CentralizedDatasourceSchemaConfig.enabled(true),
                 emitter,
                 jsonMapper
             )
