--- conflicted
+++ resolved
@@ -53,15 +53,8 @@
   @Before
   public void setUp() throws Exception
   {
-<<<<<<< HEAD
-    connector = derbyConnectorRule.getConnector();
-    SegmentsMetadataManagerConfig config = new SegmentsMetadataManagerConfig(Period.seconds(3), null, null);
-
-    segmentSchemaCache = new SegmentSchemaCache(new NoopServiceEmitter());
-=======
     setUp(derbyConnectorRule);
     segmentSchemaCache = new SegmentSchemaCache(NoopServiceEmitter.instance());
->>>>>>> a23170e1
     segmentSchemaManager = new SegmentSchemaManager(
         derbyConnectorRule.metadataTablesConfigSupplier().get(),
         jsonMapper,
