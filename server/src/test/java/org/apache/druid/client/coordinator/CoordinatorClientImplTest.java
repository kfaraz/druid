--- conflicted
+++ resolved
@@ -468,7 +468,6 @@
   }
 
   @Test
-<<<<<<< HEAD
   public void test_updateCoordinatorDynamicConfig() throws Exception
   {
     final CoordinatorDynamicConfig config = CoordinatorDynamicConfig
@@ -487,7 +486,9 @@
     );
 
     Assert.assertNull(coordinatorClient.updateCoordinatorDynamicConfig(config).get());
-=======
+  }
+
+  @Test
   public void test_fetchLookupsForTier_detailedEnabled() throws Exception
   {
     LookupExtractorFactory lookupData = new MapLookupExtractorFactory(
@@ -516,6 +517,5 @@
         lookups,
         FutureUtils.getUnchecked(coordinatorClient.fetchLookupsForTier("default_tier"), true)
     );
->>>>>>> 6b3cb50c
   }
 }