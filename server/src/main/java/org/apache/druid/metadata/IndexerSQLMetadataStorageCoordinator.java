/*
 * Licensed to the Apache Software Foundation (ASF) under one
 * or more contributor license agreements.  See the NOTICE file
 * distributed with this work for additional information
 * regarding copyright ownership.  The ASF licenses this file
 * to you under the Apache License, Version 2.0 (the
 * "License"); you may not use this file except in compliance
 * with the License.  You may obtain a copy of the License at
 *
 *   http://www.apache.org/licenses/LICENSE-2.0
 *
 * Unless required by applicable law or agreed to in writing,
 * software distributed under the License is distributed on an
 * "AS IS" BASIS, WITHOUT WARRANTIES OR CONDITIONS OF ANY
 * KIND, either express or implied.  See the License for the
 * specific language governing permissions and limitations
 * under the License.
 */

package org.apache.druid.metadata;

import com.fasterxml.jackson.core.JsonProcessingException;
import com.fasterxml.jackson.databind.ObjectMapper;
import com.google.common.annotations.VisibleForTesting;
import com.google.common.base.Preconditions;
import com.google.common.collect.FluentIterable;
import com.google.common.collect.ImmutableList;
import com.google.common.collect.ImmutableSet;
import com.google.common.collect.Iterables;
import com.google.common.collect.Lists;
import com.google.common.hash.Hasher;
import com.google.common.hash.Hashing;
import com.google.common.io.BaseEncoding;
import com.google.inject.Inject;
import org.apache.commons.lang.StringEscapeUtils;
import org.apache.druid.indexing.overlord.DataSourceMetadata;
import org.apache.druid.indexing.overlord.IndexerMetadataStorageCoordinator;
import org.apache.druid.indexing.overlord.SegmentCreateRequest;
import org.apache.druid.indexing.overlord.SegmentPublishResult;
import org.apache.druid.indexing.overlord.Segments;
import org.apache.druid.indexing.overlord.TaskLockInfo;
import org.apache.druid.java.util.common.DateTimes;
import org.apache.druid.java.util.common.IAE;
import org.apache.druid.java.util.common.ISE;
import org.apache.druid.java.util.common.Intervals;
import org.apache.druid.java.util.common.Pair;
import org.apache.druid.java.util.common.StringUtils;
import org.apache.druid.java.util.common.jackson.JacksonUtils;
import org.apache.druid.java.util.common.lifecycle.LifecycleStart;
import org.apache.druid.java.util.common.logger.Logger;
import org.apache.druid.java.util.common.parsers.CloseableIterator;
import org.apache.druid.segment.SegmentUtils;
import org.apache.druid.segment.realtime.appenderator.SegmentIdWithShardSpec;
import org.apache.druid.timeline.DataSegment;
import org.apache.druid.timeline.Partitions;
import org.apache.druid.timeline.SegmentTimeline;
import org.apache.druid.timeline.TimelineObjectHolder;
import org.apache.druid.timeline.partition.NoneShardSpec;
import org.apache.druid.timeline.partition.NumberedPartialShardSpec;
import org.apache.druid.timeline.partition.NumberedShardSpec;
import org.apache.druid.timeline.partition.PartialShardSpec;
import org.apache.druid.timeline.partition.PartitionChunk;
import org.apache.druid.timeline.partition.PartitionIds;
import org.apache.druid.timeline.partition.ShardSpec;
import org.apache.druid.timeline.partition.SingleDimensionShardSpec;
import org.apache.druid.utils.CollectionUtils;
import org.joda.time.DateTime;
import org.joda.time.Interval;
import org.joda.time.chrono.ISOChronology;
import org.skife.jdbi.v2.Handle;
import org.skife.jdbi.v2.PreparedBatch;
import org.skife.jdbi.v2.Query;
import org.skife.jdbi.v2.ResultIterator;
import org.skife.jdbi.v2.StatementContext;
import org.skife.jdbi.v2.TransactionCallback;
import org.skife.jdbi.v2.TransactionStatus;
import org.skife.jdbi.v2.exceptions.CallbackFailedException;
import org.skife.jdbi.v2.tweak.HandleCallback;
import org.skife.jdbi.v2.util.ByteArrayMapper;

import javax.annotation.Nullable;
import javax.validation.constraints.NotNull;
import java.io.IOException;
import java.sql.ResultSet;
import java.sql.SQLException;
import java.util.ArrayList;
import java.util.Arrays;
import java.util.Collection;
import java.util.Collections;
import java.util.Comparator;
import java.util.HashMap;
import java.util.HashSet;
import java.util.List;
import java.util.Map;
import java.util.Objects;
import java.util.Set;
import java.util.concurrent.atomic.AtomicBoolean;
import java.util.stream.Collectors;
import java.util.stream.IntStream;

/**
 *
 */
public class IndexerSQLMetadataStorageCoordinator implements IndexerMetadataStorageCoordinator
{
  private static final Logger log = new Logger(IndexerSQLMetadataStorageCoordinator.class);
  private static final int MAX_NUM_SEGMENTS_TO_ANNOUNCE_AT_ONCE = 100;

  private final ObjectMapper jsonMapper;
  private final MetadataStorageTablesConfig dbTables;
  private final SQLMetadataConnector connector;

  private final String insertSegmentQuery;

  @Inject
  public IndexerSQLMetadataStorageCoordinator(
      ObjectMapper jsonMapper,
      MetadataStorageTablesConfig dbTables,
      SQLMetadataConnector connector
  )
  {
    this.jsonMapper = jsonMapper;
    this.dbTables = dbTables;
    this.connector = connector;
    this.insertSegmentQuery = StringUtils.format(
        "INSERT INTO %1$s (id, dataSource, created_date, start, %2$send%2$s, partitioned, version, used, payload, used_status_last_updated) "
        + "VALUES (:id, :dataSource, :created_date, :start, :end, :partitioned, :version, :used, :payload, :used_status_last_updated)",
        dbTables.getSegmentsTable(),
        connector.getQuoteString()
    );
  }

  @LifecycleStart
  public void start()
  {
    connector.createDataSourceTable();
    connector.createPendingSegmentsTable();
    connector.createSegmentTable();
    connector.createSegmentVersionTable();
  }

  @Override
  public Collection<DataSegment> retrieveUsedSegmentsForIntervals(
      final String dataSource,
      final List<Interval> intervals,
      final Segments visibility
  )
  {
    if (intervals == null || intervals.isEmpty()) {
      throw new IAE("null/empty intervals");
    }
    return doRetrieveUsedSegments(dataSource, intervals, visibility);
  }

  @Override
  public Collection<DataSegment> retrieveAllUsedSegments(String dataSource, Segments visibility)
  {
    return doRetrieveUsedSegments(dataSource, Collections.emptyList(), visibility);
  }

  /**
   * @param intervals empty list means unrestricted interval.
   */
  private Collection<DataSegment> doRetrieveUsedSegments(
      final String dataSource,
      final List<Interval> intervals,
      final Segments visibility
  )
  {
    return connector.retryWithHandle(
        handle -> {
          if (visibility == Segments.ONLY_VISIBLE) {
            final SegmentTimeline timeline =
                getTimelineForIntervalsWithHandle(handle, dataSource, intervals);
            return timeline.findNonOvershadowedObjectsInInterval(Intervals.ETERNITY, Partitions.ONLY_COMPLETE);
          } else {
            return retrieveAllUsedSegmentsForIntervalsWithHandle(handle, dataSource, intervals);
          }
        }
    );
  }

  @Override
  public List<Pair<DataSegment, String>> retrieveUsedSegmentsAndCreatedDates(String dataSource)
  {
    String rawQueryString = "SELECT created_date, payload FROM %1$s WHERE dataSource = :dataSource AND used = true";
    final String queryString = StringUtils.format(rawQueryString, dbTables.getSegmentsTable());
    return connector.retryWithHandle(
        handle -> {
          Query<Map<String, Object>> query = handle
              .createQuery(queryString)
              .bind("dataSource", dataSource);
          return query
              .map((int index, ResultSet r, StatementContext ctx) ->
                       new Pair<>(
                           JacksonUtils.readValue(jsonMapper, r.getBytes("payload"), DataSegment.class),
                           r.getString("created_date")
                       )
              )
              .list();
        }
    );
  }

  @Override
  public List<DataSegment> retrieveUnusedSegmentsForInterval(final String dataSource, final Interval interval)
  {
    return retrieveUnusedSegmentsForInterval(dataSource, interval, null);
  }

  @Override
  public List<DataSegment> retrieveUnusedSegmentsForInterval(
      String dataSource,
      Interval interval,
      @Nullable Integer limit
  )
  {
    final List<DataSegment> matchingSegments = connector.inReadOnlyTransaction(
        (handle, status) -> {
          try (final CloseableIterator<DataSegment> iterator =
                   SqlSegmentsMetadataQuery.forHandle(handle, connector, dbTables, jsonMapper)
                       .retrieveUnusedSegments(dataSource, Collections.singletonList(interval), limit)) {
            return ImmutableList.copyOf(iterator);
          }
        }
    );

    log.info("Found %,d unused segments for %s for interval %s.", matchingSegments.size(), dataSource, interval);
    return matchingSegments;
  }

  @Override
  public int markSegmentsAsUnusedWithinInterval(String dataSource, Interval interval)
  {
    final Integer numSegmentsMarkedUnused = connector.retryTransaction(
        (handle, status) ->
            SqlSegmentsMetadataQuery.forHandle(handle, connector, dbTables, jsonMapper)
                                    .markSegmentsUnused(dataSource, interval),
        3,
        SQLMetadataConnector.DEFAULT_MAX_TRIES
    );

    log.info("Marked %,d segments unused for %s for interval %s.", numSegmentsMarkedUnused, dataSource, interval);
    return numSegmentsMarkedUnused;
  }

  /**
   * Fetches all the pending segments, whose interval overlaps with the given
   * search interval from the metadata store.
   */
  private Set<SegmentIdWithShardSpec> getPendingSegmentsForIntervalWithHandle(
      final Handle handle,
      final String dataSource,
      final Interval interval
  ) throws IOException
  {
    final Set<SegmentIdWithShardSpec> identifiers = new HashSet<>();

    final ResultIterator<byte[]> dbSegments =
        handle.createQuery(
                  StringUtils.format(
                      // This query might fail if the year has a different number of digits
                      // See https://github.com/apache/druid/pull/11582 for a similar issue
                      // Using long for these timestamps instead of varchar would give correct time comparisons
                      "SELECT payload FROM %1$s WHERE dataSource = :dataSource AND start < :end and %2$send%2$s > :start",
                      dbTables.getPendingSegmentsTable(), connector.getQuoteString()
                  )
              )
              .bind("dataSource", dataSource)
              .bind("start", interval.getStart().toString())
              .bind("end", interval.getEnd().toString())
              .map(ByteArrayMapper.FIRST)
              .iterator();

    while (dbSegments.hasNext()) {
      final byte[] payload = dbSegments.next();
      final SegmentIdWithShardSpec identifier = jsonMapper.readValue(payload, SegmentIdWithShardSpec.class);

      if (interval.overlaps(identifier.getInterval())) {
        identifiers.add(identifier);
      }
    }

    dbSegments.close();

    return identifiers;
  }

  private SegmentTimeline getTimelineForIntervalsWithHandle(
      final Handle handle,
      final String dataSource,
      final List<Interval> intervals
  ) throws IOException
  {
    try (final CloseableIterator<DataSegment> iterator =
             SqlSegmentsMetadataQuery.forHandle(handle, connector, dbTables, jsonMapper)
                                     .retrieveUsedSegments(dataSource, intervals)) {
      return SegmentTimeline.forSegments(iterator);
    }
  }

  private Collection<DataSegment> retrieveAllUsedSegmentsForIntervalsWithHandle(
      final Handle handle,
      final String dataSource,
      final List<Interval> intervals
  ) throws IOException
  {
    try (final CloseableIterator<DataSegment> iterator =
             SqlSegmentsMetadataQuery.forHandle(handle, connector, dbTables, jsonMapper)
                                     .retrieveUsedSegments(dataSource, intervals)) {
      final List<DataSegment> retVal = new ArrayList<>();
      iterator.forEachRemaining(retVal::add);
      return retVal;
    }
  }

  @Override
  public Set<DataSegment> commitSegments(final Set<DataSegment> segments) throws IOException
  {
<<<<<<< HEAD
    final SegmentPublishResult result = commitSegmentsAndMetadata(segments, null, null, null);
=======
    final SegmentPublishResult result = announceHistoricalSegments(segments, null, null);
>>>>>>> d87056e7

    // Metadata transaction cannot fail because we are not trying to do one.
    if (!result.isSuccess()) {
      throw new ISE("announceHistoricalSegments failed with null metadata, should not happen.");
    }

    return result.getSegments();
  }

  @Override
  public SegmentPublishResult commitSegmentsAndMetadata(
      final Set<DataSegment> segments,
      @Nullable final DataSourceMetadata startMetadata,
      @Nullable final DataSourceMetadata endMetadata
  ) throws IOException
  {
    if (segments.isEmpty()) {
      throw new IllegalArgumentException("segment set must not be empty");
    }

    final String dataSource = segments.iterator().next().getDataSource();
    for (DataSegment segment : segments) {
      if (!dataSource.equals(segment.getDataSource())) {
        throw new IllegalArgumentException("segments must all be from the same dataSource");
      }
    }

    if ((startMetadata == null && endMetadata != null) || (startMetadata != null && endMetadata == null)) {
      throw new IllegalArgumentException("start/end metadata pair must be either null or non-null");
    }

    // Find which segments are used (i.e. not overshadowed).
    final Set<DataSegment> usedSegments = new HashSet<>();
    List<TimelineObjectHolder<String, DataSegment>> segmentHolders =
        SegmentTimeline.forSegments(segments).lookupWithIncompletePartitions(Intervals.ETERNITY);
    for (TimelineObjectHolder<String, DataSegment> holder : segmentHolders) {
      for (PartitionChunk<DataSegment> chunk : holder.getObject()) {
        usedSegments.add(chunk.getObject());
      }
    }

    final AtomicBoolean definitelyNotUpdated = new AtomicBoolean(false);

    try {
      return connector.retryTransaction(
          new TransactionCallback<SegmentPublishResult>()
          {
            @Override
            public SegmentPublishResult inTransaction(
                final Handle handle,
                final TransactionStatus transactionStatus
            ) throws Exception
            {
              // Set definitelyNotUpdated back to false upon retrying.
              definitelyNotUpdated.set(false);

              if (startMetadata != null) {
                final DataStoreMetadataUpdateResult result = updateDataSourceMetadataWithHandle(
                    handle,
                    dataSource,
                    startMetadata,
                    endMetadata
                );

                if (result.isFailed()) {
                  // Metadata was definitely not updated.
                  transactionStatus.setRollbackOnly();
                  definitelyNotUpdated.set(true);

                  if (result.canRetry()) {
                    throw new RetryTransactionException(result.getErrorMsg());
                  } else {
                    throw new RuntimeException(result.getErrorMsg());
                  }
                }
              }

              final Set<DataSegment> inserted = announceHistoricalSegmentBatch(handle, segments, usedSegments);
              return SegmentPublishResult.ok(ImmutableSet.copyOf(inserted));
            }
          },
          3,
          getSqlMetadataMaxRetry()
      );
    }
    catch (CallbackFailedException e) {
      if (definitelyNotUpdated.get()) {
        return SegmentPublishResult.fail(e.getMessage());
      } else {
        // Must throw exception if we are not sure if we updated or not.
        throw e;
      }
    }
  }

  @Override
  public SegmentPublishResult commitReplaceSegments(
      final Set<DataSegment> segments,
      final Set<DataSegment> segmentsToDrop,
      @Nullable Set<TaskLockInfo> taskLockInfos
  )
  {
    if (segments.isEmpty()) {
      throw new IllegalArgumentException("segment set must not be empty");
    }

    final String dataSource = segments.iterator().next().getDataSource();
    for (DataSegment segment : segments) {
      if (!dataSource.equals(segment.getDataSource())) {
        throw new IllegalArgumentException("segments must all be from the same dataSource");
      }
    }

    final AtomicBoolean definitelyNotUpdated = new AtomicBoolean(false);

    try {
      return connector.retryTransaction(
          (handle, transactionStatus) -> {
            // Set definitelyNotUpdated back to false upon retrying.
            definitelyNotUpdated.set(false);

            if (segmentsToDrop != null && !segmentsToDrop.isEmpty()) {
              final DataStoreMetadataUpdateResult result = dropSegmentsWithHandle(
                  handle,
                  segmentsToDrop,
                  dataSource
              );
              if (result.isFailed()) {
                // Metadata store was definitely not updated.
                transactionStatus.setRollbackOnly();
                definitelyNotUpdated.set(true);

                if (result.canRetry()) {
                  throw new RetryTransactionException(result.getErrorMsg());
                } else {
                  throw new RuntimeException(result.getErrorMsg());
                }
              }
            }

            final Set<DataSegment> inserted = commitReplaceSegmentBatch(handle, segments, taskLockInfos);
            return SegmentPublishResult.ok(ImmutableSet.copyOf(inserted));
          },
          3,
          getSqlMetadataMaxRetry()
      );
    }
    catch (CallbackFailedException e) {
      if (definitelyNotUpdated.get()) {
        return SegmentPublishResult.fail(e.getMessage());
      } else {
        // Must throw exception if we are not sure if we updated or not.
        throw e;
      }
    }
  }

  @Override
  public SegmentPublishResult commitAppendSegments(
      final Set<DataSegment> segments,
      @Nullable final DataSourceMetadata startMetadata,
      @Nullable DataSourceMetadata endMetadata,
      @Nullable Map<DataSegment, TaskLockInfo> segmentLockMap
  )
  {
    if (segments.isEmpty()) {
      throw new IllegalArgumentException("No segments to append");
    }

    final String dataSource = segments.iterator().next().getDataSource();
    for (DataSegment segment : segments) {
      if (!dataSource.equals(segment.getDataSource())) {
        throw new IllegalArgumentException("All segments to append must belong to the same dataSource");
      }
    }

    if ((startMetadata == null && endMetadata != null) || (startMetadata != null && endMetadata == null)) {
      throw new IllegalArgumentException("Start and end metadata must either be both null or both non-null");
    }

    // Find which segments are used (i.e. not overshadowed).
    Set<DataSegment> newSegments = new HashSet<>(segments);
    final Map<DataSegment, Set<SegmentIdWithShardSpec>> segmentToNewMetadataMap = connector.retryTransaction(
        (handle, transactionStatus) -> allocateNewSegmentIds(handle, dataSource, segments),
        0,
        SQLMetadataConnector.DEFAULT_MAX_TRIES
    );
    for (DataSegment segment : segmentToNewMetadataMap.keySet()) {
      for (SegmentIdWithShardSpec newId : segmentToNewMetadataMap.get(segment)) {
        DataSegment newSegment = new DataSegment(
            newId.getDataSource(),
            newId.getInterval(),
            newId.getVersion(),
            segment.getLoadSpec(),
            segment.getDimensions(),
            segment.getMetrics(),
            newId.getShardSpec(),
            segment.getBinaryVersion(),
            segment.getSize()
        );
        newSegments.add(newSegment);
      }
    }

    final AtomicBoolean definitelyNotUpdated = new AtomicBoolean(false);
    try {
      return connector.retryTransaction(
          (handle, transactionStatus) -> {
            // Set definitelyNotUpdated back to false upon retrying.
            definitelyNotUpdated.set(false);

            if (startMetadata != null) {
              final DataStoreMetadataUpdateResult result = updateDataSourceMetadataWithHandle(
                  handle,
                  dataSource,
                  startMetadata,
                  endMetadata
              );

              if (result.isFailed()) {
                // Metadata was definitely not updated.
                transactionStatus.setRollbackOnly();
                definitelyNotUpdated.set(true);

                if (result.canRetry()) {
                  throw new RetryTransactionException(result.getErrorMsg());
                } else {
                  throw new RuntimeException(result.getErrorMsg());
                }
              }
            }

            final Set<DataSegment> inserted = commitAppendSegmentBatch(handle, newSegments, segmentLockMap);
            return SegmentPublishResult.ok(ImmutableSet.copyOf(inserted));
          },
          3,
          getSqlMetadataMaxRetry()
      );
    }
    catch (CallbackFailedException e) {
      if (definitelyNotUpdated.get()) {
        return SegmentPublishResult.fail(e.getMessage());
      } else {
        // Must throw exception if we are not sure if we updated or not.
        throw e;
      }
    }
  }

  @Override
  public SegmentPublishResult commitMetadataOnly(
      String dataSource,
      DataSourceMetadata startMetadata,
      DataSourceMetadata endMetadata
  )
  {
    if (dataSource == null) {
      throw new IllegalArgumentException("datasource name cannot be null");
    }
    if (startMetadata == null) {
      throw new IllegalArgumentException("start metadata cannot be null");
    }
    if (endMetadata == null) {
      throw new IllegalArgumentException("end metadata cannot be null");
    }

    final AtomicBoolean definitelyNotUpdated = new AtomicBoolean(false);

    try {
      return connector.retryTransaction(
          new TransactionCallback<SegmentPublishResult>()
          {
            @Override
            public SegmentPublishResult inTransaction(
                final Handle handle,
                final TransactionStatus transactionStatus
            ) throws Exception
            {
              // Set definitelyNotUpdated back to false upon retrying.
              definitelyNotUpdated.set(false);

              final DataStoreMetadataUpdateResult result = updateDataSourceMetadataWithHandle(
                  handle,
                  dataSource,
                  startMetadata,
                  endMetadata
              );

              if (result.isFailed()) {
                // Metadata was definitely not updated.
                transactionStatus.setRollbackOnly();
                definitelyNotUpdated.set(true);

                if (result.canRetry()) {
                  throw new RetryTransactionException(result.getErrorMsg());
                } else {
                  throw new RuntimeException(result.getErrorMsg());
                }
              }

              return SegmentPublishResult.ok(ImmutableSet.of());
            }
          },
          3,
          getSqlMetadataMaxRetry()
      );
    }
    catch (CallbackFailedException e) {
      if (definitelyNotUpdated.get()) {
        return SegmentPublishResult.fail(e.getMessage());
      } else {
        // Must throw exception if we are not sure if we updated or not.
        throw e;
      }
    }
  }

  @VisibleForTesting
  public int getSqlMetadataMaxRetry()
  {
    return SQLMetadataConnector.DEFAULT_MAX_TRIES;
  }

  @Override
  public Map<SegmentCreateRequest, SegmentIdWithShardSpec> allocatePendingSegments(
      String dataSource,
      Interval allocateInterval,
      boolean skipSegmentLineageCheck,
      List<SegmentCreateRequest> requests
  )
  {
    Preconditions.checkNotNull(dataSource, "dataSource");
    Preconditions.checkNotNull(allocateInterval, "interval");

    final Interval interval = allocateInterval.withChronology(ISOChronology.getInstanceUTC());
    return connector.retryWithHandle(
        handle -> allocatePendingSegments(handle, dataSource, interval, skipSegmentLineageCheck, requests)
    );
  }

  @Override
  public SegmentIdWithShardSpec allocatePendingSegment(
      final String dataSource,
      final String sequenceName,
      @Nullable final String previousSegmentId,
      final Interval interval,
      final PartialShardSpec partialShardSpec,
      final String maxVersion,
      final boolean skipSegmentLineageCheck
  )
  {
    Preconditions.checkNotNull(dataSource, "dataSource");
    Preconditions.checkNotNull(sequenceName, "sequenceName");
    Preconditions.checkNotNull(interval, "interval");
    Preconditions.checkNotNull(maxVersion, "version");
    Interval allocateInterval = interval.withChronology(ISOChronology.getInstanceUTC());

    return connector.retryWithHandle(
        handle -> {
          if (skipSegmentLineageCheck) {
            return allocatePendingSegment(
                handle,
                dataSource,
                sequenceName,
                allocateInterval,
                partialShardSpec,
                maxVersion
            );
          } else {
            return allocatePendingSegmentWithSegmentLineageCheck(
                handle,
                dataSource,
                sequenceName,
                previousSegmentId,
                allocateInterval,
                partialShardSpec,
                maxVersion
            );
          }
        }
    );
  }

  @Nullable
  private SegmentIdWithShardSpec allocatePendingSegmentWithSegmentLineageCheck(
      final Handle handle,
      final String dataSource,
      final String sequenceName,
      @Nullable final String previousSegmentId,
      final Interval interval,
      final PartialShardSpec partialShardSpec,
      final String maxVersion
  ) throws IOException
  {
    final String previousSegmentIdNotNull = previousSegmentId == null ? "" : previousSegmentId;
    final CheckExistingSegmentIdResult result = checkAndGetExistingSegmentId(
        handle.createQuery(
            StringUtils.format(
                "SELECT payload FROM %s WHERE "
                + "dataSource = :dataSource AND "
                + "sequence_name = :sequence_name AND "
                + "sequence_prev_id = :sequence_prev_id",
                dbTables.getPendingSegmentsTable()
            )
        ),
        interval,
        sequenceName,
        previousSegmentIdNotNull,
        Pair.of("dataSource", dataSource),
        Pair.of("sequence_name", sequenceName),
        Pair.of("sequence_prev_id", previousSegmentIdNotNull)
    );

    if (result.found) {
      // The found existing segment identifier can be null if its interval doesn't match with the given interval
      return result.segmentIdentifier;
    }

    final SegmentIdWithShardSpec newIdentifier = createNewSegment(
        handle,
        dataSource,
        interval,
        partialShardSpec,
        maxVersion
    );
    if (newIdentifier == null) {
      return null;
    }

    // SELECT -> INSERT can fail due to races; callers must be prepared to retry.
    // Avoiding ON DUPLICATE KEY since it's not portable.
    // Avoiding try/catch since it may cause inadvertent transaction-splitting.

    // UNIQUE key for the row, ensuring sequences do not fork in two directions.
    // Using a single column instead of (sequence_name, sequence_prev_id) as some MySQL storage engines
    // have difficulty with large unique keys (see https://github.com/apache/druid/issues/2319)
    final String sequenceNamePrevIdSha1 = BaseEncoding.base16().encode(
        Hashing.sha1()
               .newHasher()
               .putBytes(StringUtils.toUtf8(sequenceName))
               .putByte((byte) 0xff)
               .putBytes(StringUtils.toUtf8(previousSegmentIdNotNull))
               .hash()
               .asBytes()
    );

    insertPendingSegmentIntoMetastore(
        handle,
        newIdentifier,
        dataSource,
        interval,
        previousSegmentIdNotNull,
        sequenceName,
        sequenceNamePrevIdSha1
    );
    return newIdentifier;
  }

  private Map<SegmentCreateRequest, SegmentIdWithShardSpec> allocatePendingSegments(
      final Handle handle,
      final String dataSource,
      final Interval interval,
      final boolean skipSegmentLineageCheck,
      final List<SegmentCreateRequest> requests
  ) throws IOException
  {
    final Map<SegmentCreateRequest, CheckExistingSegmentIdResult> existingSegmentIds;
    if (skipSegmentLineageCheck) {
      existingSegmentIds = getExistingSegmentIdsSkipLineageCheck(handle, dataSource, interval, requests);
    } else {
      existingSegmentIds = getExistingSegmentIdsWithLineageCheck(handle, dataSource, interval, requests);
    }

    // For every request see if a segment id already exists
    final Map<SegmentCreateRequest, SegmentIdWithShardSpec> allocatedSegmentIds = new HashMap<>();
    final List<SegmentCreateRequest> requestsForNewSegments = new ArrayList<>();
    for (SegmentCreateRequest request : requests) {
      CheckExistingSegmentIdResult existingSegmentId = existingSegmentIds.get(request);
      if (existingSegmentId == null || !existingSegmentId.found) {
        requestsForNewSegments.add(request);
      } else if (existingSegmentId.segmentIdentifier != null) {
        log.info("Found valid existing segment [%s] for request.", existingSegmentId.segmentIdentifier);
        allocatedSegmentIds.put(request, existingSegmentId.segmentIdentifier);
      } else {
        log.info("Found clashing existing segment [%s] for request.", existingSegmentId);
      }
    }

    // For each of the remaining requests, create a new segment
    final Map<SegmentCreateRequest, SegmentIdWithShardSpec> createdSegments =
        createNewSegments(handle, dataSource, interval, skipSegmentLineageCheck, requestsForNewSegments);

    // SELECT -> INSERT can fail due to races; callers must be prepared to retry.
    // Avoiding ON DUPLICATE KEY since it's not portable.
    // Avoiding try/catch since it may cause inadvertent transaction-splitting.

    // UNIQUE key for the row, ensuring we don't have more than one segment per sequence per interval.
    // Using a single column instead of (sequence_name, sequence_prev_id) as some MySQL storage engines
    // have difficulty with large unique keys (see https://github.com/apache/druid/issues/2319)
    insertPendingSegmentsIntoMetastore(
        handle,
        createdSegments,
        dataSource,
        interval,
        skipSegmentLineageCheck
    );

    allocatedSegmentIds.putAll(createdSegments);
    return allocatedSegmentIds;
  }

  @SuppressWarnings("UnstableApiUsage")
  private String getSequenceNameAndPrevIdSha(
      SegmentCreateRequest request,
      Interval interval,
      boolean skipSegmentLineageCheck
  )
  {
    final Hasher hasher = Hashing.sha1().newHasher()
                                 .putBytes(StringUtils.toUtf8(request.getSequenceName()))
                                 .putByte((byte) 0xff);
    if (skipSegmentLineageCheck) {
      hasher
          .putLong(interval.getStartMillis())
          .putLong(interval.getEndMillis());
    } else {
      hasher
          .putBytes(StringUtils.toUtf8(request.getPreviousSegmentId()));
    }

    return BaseEncoding.base16().encode(hasher.hash().asBytes());
  }

  @Nullable
  private SegmentIdWithShardSpec allocatePendingSegment(
      final Handle handle,
      final String dataSource,
      final String sequenceName,
      final Interval interval,
      final PartialShardSpec partialShardSpec,
      final String maxVersion
  ) throws IOException
  {
    final CheckExistingSegmentIdResult result = checkAndGetExistingSegmentId(
        handle.createQuery(
            StringUtils.format(
                "SELECT payload FROM %s WHERE "
                + "dataSource = :dataSource AND "
                + "sequence_name = :sequence_name AND "
                + "start = :start AND "
                + "%2$send%2$s = :end",
                dbTables.getPendingSegmentsTable(),
                connector.getQuoteString()
            )
        ),
        interval,
        sequenceName,
        null,
        Pair.of("dataSource", dataSource),
        Pair.of("sequence_name", sequenceName),
        Pair.of("start", interval.getStart().toString()),
        Pair.of("end", interval.getEnd().toString())
    );

    if (result.found) {
      return result.segmentIdentifier;
    }

    final SegmentIdWithShardSpec newIdentifier = createNewSegment(
        handle,
        dataSource,
        interval,
        partialShardSpec,
        maxVersion
    );
    if (newIdentifier == null) {
      return null;
    }

    // SELECT -> INSERT can fail due to races; callers must be prepared to retry.
    // Avoiding ON DUPLICATE KEY since it's not portable.
    // Avoiding try/catch since it may cause inadvertent transaction-splitting.

    // UNIQUE key for the row, ensuring we don't have more than one segment per sequence per interval.
    // Using a single column instead of (sequence_name, sequence_prev_id) as some MySQL storage engines
    // have difficulty with large unique keys (see https://github.com/apache/druid/issues/2319)
    final String sequenceNamePrevIdSha1 = BaseEncoding.base16().encode(
        Hashing.sha1()
               .newHasher()
               .putBytes(StringUtils.toUtf8(sequenceName))
               .putByte((byte) 0xff)
               .putLong(interval.getStartMillis())
               .putLong(interval.getEndMillis())
               .hash()
               .asBytes()
    );

    // always insert empty previous sequence id
    insertPendingSegmentIntoMetastore(handle, newIdentifier, dataSource, interval, "", sequenceName, sequenceNamePrevIdSha1);

    log.info("Allocated pending segment [%s] for sequence[%s] in DB", newIdentifier, sequenceName);

    return newIdentifier;
  }

  /**
   * Returns a map from sequenceName to segment id.
   */
  private Map<SegmentCreateRequest, CheckExistingSegmentIdResult> getExistingSegmentIdsSkipLineageCheck(
      Handle handle,
      String dataSource,
      Interval interval,
      List<SegmentCreateRequest> requests
  ) throws IOException
  {
    final Query<Map<String, Object>> query = handle
        .createQuery(
            StringUtils.format(
                "SELECT sequence_name, payload "
                + "FROM %s WHERE "
                + "dataSource = :dataSource AND "
                + "start = :start AND "
                + "%2$send%2$s = :end",
                dbTables.getPendingSegmentsTable(),
                connector.getQuoteString()
            )
        )
        .bind("dataSource", dataSource)
        .bind("start", interval.getStart().toString())
        .bind("end", interval.getEnd().toString());

    final ResultIterator<PendingSegmentsRecord> dbSegments = query
        .map((index, r, ctx) -> PendingSegmentsRecord.fromResultSet(r))
        .iterator();

    // Map from sequenceName to segment id
    final Map<String, SegmentIdWithShardSpec> sequenceToSegmentId = new HashMap<>();
    while (dbSegments.hasNext()) {
      final PendingSegmentsRecord record = dbSegments.next();
      final SegmentIdWithShardSpec segmentId =
          jsonMapper.readValue(record.getPayload(), SegmentIdWithShardSpec.class);
      sequenceToSegmentId.put(record.getSequenceName(), segmentId);
    }

    final Map<SegmentCreateRequest, CheckExistingSegmentIdResult> requestToResult = new HashMap<>();
    for (SegmentCreateRequest request : requests) {
      SegmentIdWithShardSpec segmentId = sequenceToSegmentId.get(request.getSequenceName());
      requestToResult.put(request, new CheckExistingSegmentIdResult(segmentId != null, segmentId));
    }

    return requestToResult;
  }

  /**
   * Returns a map from sequenceName to segment id.
   */
  private Map<SegmentCreateRequest, CheckExistingSegmentIdResult> getExistingSegmentIdsWithLineageCheck(
      Handle handle,
      String dataSource,
      Interval interval,
      List<SegmentCreateRequest> requests
  ) throws IOException
  {
    // This cannot be batched because there doesn't seem to be a clean option:
    // 1. WHERE must have sequence_name and sequence_prev_id but not start or end.
    //    (sequence columns are used to find the matching segment whereas start and
    //    end are used to determine if the found segment is valid or not)
    // 2. IN filters on sequence_name and sequence_prev_id might perform worse than individual SELECTs?
    // 3. IN filter on sequence_name alone might be a feasible option worth evaluating
    final String sql = StringUtils.format(
        "SELECT payload FROM %s WHERE "
        + "dataSource = :dataSource AND "
        + "sequence_name = :sequence_name AND "
        + "sequence_prev_id = :sequence_prev_id",
        dbTables.getPendingSegmentsTable()
    );

    final Map<SegmentCreateRequest, CheckExistingSegmentIdResult> requestToResult = new HashMap<>();
    for (SegmentCreateRequest request : requests) {
      CheckExistingSegmentIdResult result = checkAndGetExistingSegmentId(
          handle.createQuery(sql)
                .bind("dataSource", dataSource)
                .bind("sequence_name", request.getSequenceName())
                .bind("sequence_prev_id", request.getPreviousSegmentId()),
          interval,
          request.getSequenceName(),
          request.getPreviousSegmentId()
      );
      requestToResult.put(request, result);
    }

    return requestToResult;
  }

  private CheckExistingSegmentIdResult checkAndGetExistingSegmentId(
      final Query<Map<String, Object>> query,
      final Interval interval,
      final String sequenceName,
      final @Nullable String previousSegmentId,
      final Pair<String, String>... queryVars
  ) throws IOException
  {
    Query<Map<String, Object>> boundQuery = query;
    for (Pair<String, String> var : queryVars) {
      boundQuery = boundQuery.bind(var.lhs, var.rhs);
    }
    final List<byte[]> existingBytes = boundQuery.map(ByteArrayMapper.FIRST).list();

    if (existingBytes.isEmpty()) {
      return new CheckExistingSegmentIdResult(false, null);
    } else {
      final SegmentIdWithShardSpec existingIdentifier = jsonMapper.readValue(
          Iterables.getOnlyElement(existingBytes),
          SegmentIdWithShardSpec.class
      );

      if (existingIdentifier.getInterval().isEqual(interval)) {
        log.info(
            "Found existing pending segment [%s] for sequence[%s] (previous = [%s]) in DB",
            existingIdentifier,
            sequenceName,
            previousSegmentId
        );

        return new CheckExistingSegmentIdResult(true, existingIdentifier);
      } else {
        log.warn(
            "Cannot use existing pending segment [%s] for sequence[%s] (previous = [%s]) in DB, "
            + "does not match requested interval[%s]",
            existingIdentifier,
            sequenceName,
            previousSegmentId,
            interval
        );

        return new CheckExistingSegmentIdResult(true, null);
      }
    }
  }

  private static class CheckExistingSegmentIdResult
  {
    private final boolean found;
    @Nullable
    private final SegmentIdWithShardSpec segmentIdentifier;

    CheckExistingSegmentIdResult(boolean found, @Nullable SegmentIdWithShardSpec segmentIdentifier)
    {
      this.found = found;
      this.segmentIdentifier = segmentIdentifier;
    }
  }

  private void insertPendingSegmentsIntoMetastore(
      Handle handle,
      Map<SegmentCreateRequest, SegmentIdWithShardSpec> createdSegments,
      String dataSource,
      Interval interval,
      boolean skipSegmentLineageCheck
  ) throws JsonProcessingException
  {
    final PreparedBatch insertBatch = handle.prepareBatch(
        StringUtils.format(
        "INSERT INTO %1$s (id, dataSource, created_date, start, %2$send%2$s, sequence_name, sequence_prev_id, "
        + "sequence_name_prev_id_sha1, payload) "
        + "VALUES (:id, :dataSource, :created_date, :start, :end, :sequence_name, :sequence_prev_id, "
        + ":sequence_name_prev_id_sha1, :payload)",
        dbTables.getPendingSegmentsTable(),
        connector.getQuoteString()
    ));

    // Deduplicate the segment ids by inverting the map
    Map<SegmentIdWithShardSpec, SegmentCreateRequest> segmentIdToRequest = new HashMap<>();
    createdSegments.forEach((request, segmentId) -> segmentIdToRequest.put(segmentId, request));

    for (Map.Entry<SegmentIdWithShardSpec, SegmentCreateRequest> entry : segmentIdToRequest.entrySet()) {
      final SegmentCreateRequest request = entry.getValue();
      final SegmentIdWithShardSpec segmentId = entry.getKey();
      insertBatch.add()
                 .bind("id", segmentId.toString())
                 .bind("dataSource", dataSource)
                 .bind("created_date", DateTimes.nowUtc().toString())
                 .bind("start", interval.getStart().toString())
                 .bind("end", interval.getEnd().toString())
                 .bind("sequence_name", request.getSequenceName())
                 .bind("sequence_prev_id", request.getPreviousSegmentId())
                 .bind(
                     "sequence_name_prev_id_sha1",
                     getSequenceNameAndPrevIdSha(request, interval, skipSegmentLineageCheck)
                 )
                 .bind("payload", jsonMapper.writeValueAsBytes(segmentId));
    }
    insertBatch.execute();
  }

  private void insertPendingSegmentIntoMetastore(
      Handle handle,
      SegmentIdWithShardSpec newIdentifier,
      String dataSource,
      Interval interval,
      String previousSegmentId,
      String sequenceName,
      String sequenceNamePrevIdSha1
  ) throws JsonProcessingException
  {
    handle.createStatement(
        StringUtils.format(
            "INSERT INTO %1$s (id, dataSource, created_date, start, %2$send%2$s, sequence_name, sequence_prev_id, "
            + "sequence_name_prev_id_sha1, payload) "
            + "VALUES (:id, :dataSource, :created_date, :start, :end, :sequence_name, :sequence_prev_id, "
            + ":sequence_name_prev_id_sha1, :payload)",
            dbTables.getPendingSegmentsTable(),
            connector.getQuoteString()
        )
    )
          .bind("id", newIdentifier.toString())
          .bind("dataSource", dataSource)
          .bind("created_date", DateTimes.nowUtc().toString())
          .bind("start", interval.getStart().toString())
          .bind("end", interval.getEnd().toString())
          .bind("sequence_name", sequenceName)
          .bind("sequence_prev_id", previousSegmentId)
          .bind("sequence_name_prev_id_sha1", sequenceNamePrevIdSha1)
          .bind("payload", jsonMapper.writeValueAsBytes(newIdentifier))
          .execute();
  }

  @VisibleForTesting
  Map<DataSegment, Set<SegmentIdWithShardSpec>> allocateNewSegmentIds(
      Handle handle,
      String dataSource,
      Set<DataSegment> segments
  ) throws IOException
  {
    if (segments.isEmpty()) {
      return Collections.emptyMap();
    }

    // Map from version to used committed segments
    Map<String, Set<DataSegment>> versionToSegments = new HashMap<>();
    Map<String, Set<Interval>> versionToIntervals = new HashMap<>();
    Collection<Interval> segmentIntervals = segments.stream()
                                                    .map(DataSegment::getInterval)
                                                    .collect(Collectors.toSet());
    try (final CloseableIterator<DataSegment> iterator =
             SqlSegmentsMetadataQuery.forHandle(handle, connector, dbTables, jsonMapper)
                                     .retrieveUsedSegments(
                                         dataSource,
                                         segmentIntervals
                                     )
    ) {
      while (iterator.hasNext()) {
        final DataSegment segment = iterator.next();
        versionToSegments.computeIfAbsent(segment.getVersion(), v -> new HashSet<>())
                         .add(segment);
        versionToIntervals.computeIfAbsent(segment.getVersion(), v -> new HashSet<>())
                         .add(segment.getInterval());
      }
    }

    // Maps segment to its new metadata with higher versions
    Map<DataSegment, Set<SegmentIdWithShardSpec>> retVal = new HashMap<>();
    for (DataSegment segment : segments) {
      retVal.put(segment, new HashSet<>());
    }

    for (final String version : versionToSegments.keySet()) {
      Set<DataSegment> lowerVersionSegments = new HashSet<>();
      for (final DataSegment segment : segments) {
        if (segment.getVersion().compareTo(version) < 0) {
          for (final Interval interval : versionToIntervals.get(version)) {
            if (interval.overlaps(segment.getInterval())) {
              lowerVersionSegments.add(segment);
              break;
            }
          }
        }
      }

      Map<Interval, Set<DataSegment>> intervalToSegments = new HashMap<>();
      for (DataSegment segment : lowerVersionSegments) {
        for (Interval interval : intervalToSegments.keySet()) {
          if (interval.contains(segment.getInterval())) {
            intervalToSegments.get(interval).add(segment);
            break;
          }
        }
        Collection<DataSegment> overlappingSegments = retrieveUsedSegmentsForIntervals(
            segment.getDataSource(),
            ImmutableList.of(segment.getInterval()),
            Segments.ONLY_VISIBLE
        );
        for (DataSegment overlappingSegment : overlappingSegments) {
          if (overlappingSegment.getInterval().contains(segment.getInterval())) {
            intervalToSegments.computeIfAbsent(overlappingSegment.getInterval(), itvl -> new HashSet<>())
                              .add(segment);
          } else {
            throw new ISE(
                "Existing segment interval[%s] conflicts with that of the new segment[%s]",
                overlappingSegment.getInterval(),
                segment.getInterval()
            );
          }
        }
      }

      for (Interval interval : intervalToSegments.keySet()) {
        Set<SegmentIdWithShardSpec> pendingSegments = new HashSet<>(
            getPendingSegmentsForIntervalWithHandle(handle, dataSource, interval)
        );
        Collection<DataSegment> committedSegments = retrieveAllUsedSegmentsForIntervalsWithHandle(
            handle,
            dataSource,
            ImmutableList.of(interval)
        )
            .stream()
            .filter(s -> s.getVersion().equals(version) && s.getInterval().equals(interval))
            .collect(Collectors.toSet());
        SegmentIdWithShardSpec committedMaxId = null;
        for (DataSegment committedSegment : committedSegments) {
          if (committedMaxId == null
              || committedMaxId.getShardSpec().getPartitionNum() < committedSegment.getShardSpec().getPartitionNum()) {
            committedMaxId = SegmentIdWithShardSpec.fromDataSegment(committedSegment);
          }
        }
        for (DataSegment segment : intervalToSegments.get(interval)) {
          SegmentCreateRequest request = new SegmentCreateRequest(
              segment.getId() + version,
              null,
              version,
              NumberedPartialShardSpec.instance()
          );
          SegmentIdWithShardSpec newId = createNewSegment(
              request,
              dataSource,
              interval,
              version,
              committedMaxId,
              pendingSegments
          );
          pendingSegments.add(newId);
          retVal.get(segment).add(newId);
        }
      }
    }
    return retVal;
  }

  private Map<SegmentCreateRequest, SegmentIdWithShardSpec> createNewSegments(
      Handle handle,
      String dataSource,
      Interval interval,
      boolean skipSegmentLineageCheck,
      List<SegmentCreateRequest> requests
  ) throws IOException
  {
    if (requests.isEmpty()) {
      return Collections.emptyMap();
    }

    // Get the time chunk and associated data segments for the given interval, if any
    final List<TimelineObjectHolder<String, DataSegment>> existingChunks =
        getTimelineForIntervalsWithHandle(handle, dataSource, Collections.singletonList(interval))
            .lookup(interval);

    if (existingChunks.size() > 1) {
      // Not possible to expand more than one chunk with a single segment.
      log.warn(
          "Cannot allocate new segments for dataSource[%s], interval[%s]: already have [%,d] chunks.",
          dataSource,
          interval,
          existingChunks.size()
      );
      return Collections.emptyMap();
    }

    // Shard spec of any of the requests (as they are all compatible) can be used to
    // identify existing shard specs that share partition space with the requested ones.
    final PartialShardSpec partialShardSpec = requests.get(0).getPartialShardSpec();

    // max partitionId of published data segments which share the same partition space.
    SegmentIdWithShardSpec committedMaxId = null;

    @Nullable
    final String versionOfExistingChunk;
    if (existingChunks.isEmpty()) {
      versionOfExistingChunk = null;
    } else {
      TimelineObjectHolder<String, DataSegment> existingHolder = Iterables.getOnlyElement(existingChunks);
      versionOfExistingChunk = existingHolder.getVersion();

      // Don't use the stream API for performance.
      for (DataSegment segment : FluentIterable
          .from(existingHolder.getObject())
          .transform(PartitionChunk::getObject)
          // Here we check only the segments of the shardSpec which shares the same partition space with the given
          // partialShardSpec. Note that OverwriteShardSpec doesn't share the partition space with others.
          // See PartitionIds.
          .filter(segment -> segment.getShardSpec().sharePartitionSpace(partialShardSpec))) {
        if (committedMaxId == null
            || committedMaxId.getShardSpec().getPartitionNum() < segment.getShardSpec().getPartitionNum()) {
          committedMaxId = SegmentIdWithShardSpec.fromDataSegment(segment);
        }
      }
    }


    // Fetch the pending segments for this interval to determine max partitionId
    // across all shard specs (published + pending).
    // A pending segment having a higher partitionId must also be considered
    // to avoid clashes when inserting the pending segment created here.
    final Set<SegmentIdWithShardSpec> pendingSegments =
        getPendingSegmentsForIntervalWithHandle(handle, dataSource, interval);

    final Map<SegmentCreateRequest, SegmentIdWithShardSpec> createdSegments = new HashMap<>();
    final Map<String, SegmentIdWithShardSpec> sequenceHashToSegment = new HashMap<>();

    for (SegmentCreateRequest request : requests) {
      // Check if the required segment has already been created in this batch
      final String sequenceHash = getSequenceNameAndPrevIdSha(request, interval, skipSegmentLineageCheck);

      final SegmentIdWithShardSpec createdSegment;
      if (sequenceHashToSegment.containsKey(sequenceHash)) {
        createdSegment = sequenceHashToSegment.get(sequenceHash);
      } else {
        createdSegment = createNewSegment(
            request,
            dataSource,
            interval,
            versionOfExistingChunk,
            committedMaxId,
            pendingSegments
        );

        // Add to pendingSegments to consider for partitionId
        if (createdSegment != null) {
          pendingSegments.add(createdSegment);
          sequenceHashToSegment.put(sequenceHash, createdSegment);
          log.info("Created new segment [%s]", createdSegment);
        }
      }

      if (createdSegment != null) {
        createdSegments.put(request, createdSegment);
      }
    }

    log.info("Created [%d] new segments for [%d] allocate requests.", sequenceHashToSegment.size(), requests.size());
    return createdSegments;
  }

  private SegmentIdWithShardSpec createNewSegment(
      SegmentCreateRequest request,
      String dataSource,
      Interval interval,
      String versionOfExistingChunk,
      SegmentIdWithShardSpec committedMaxId,
      Set<SegmentIdWithShardSpec> pendingSegments
  )
  {
    final PartialShardSpec partialShardSpec = request.getPartialShardSpec();
    final String existingVersion = request.getVersion();

    // Include the committedMaxId while computing the overallMaxId
    if (committedMaxId != null) {
      pendingSegments.add(committedMaxId);
    }

    // If there is an existing chunk, find the max id with the same version as the existing chunk.
    // There may still be a pending segment with a higher version (but no corresponding used segments)
    // which may generate a clash with an existing segment once the new id is generated
    final SegmentIdWithShardSpec overallMaxId =
        pendingSegments.stream()
                       .filter(id -> id.getShardSpec().sharePartitionSpace(partialShardSpec))
                       .filter(id -> versionOfExistingChunk == null
                                     || id.getVersion().equals(versionOfExistingChunk))
                       .max(Comparator.comparing(SegmentIdWithShardSpec::getVersion)
                                      .thenComparing(id -> id.getShardSpec().getPartitionNum()))
                       .orElse(null);

    // Determine the version of the new segment
    final String newSegmentVersion;
    if (versionOfExistingChunk != null) {
      newSegmentVersion = versionOfExistingChunk;
    } else if (overallMaxId != null) {
      newSegmentVersion = overallMaxId.getVersion();
    } else {
      // this is the first segment for this interval
      newSegmentVersion = null;
    }

    if (overallMaxId == null) {
      // When appending segments, null overallMaxId means that we are allocating the very initial
      // segment for this time chunk.
      // This code is executed when the Overlord coordinates segment allocation, which is either you append segments
      // or you use segment lock. Since the core partitions set is not determined for appended segments, we set
      // it 0. When you use segment lock, the core partitions set doesn't work with it. We simply set it 0 so that the
      // OvershadowableManager handles the atomic segment update.
      final int newPartitionId = partialShardSpec.useNonRootGenerationPartitionSpace()
                                 ? PartitionIds.NON_ROOT_GEN_START_PARTITION_ID
                                 : PartitionIds.ROOT_GEN_START_PARTITION_ID;

      String version = newSegmentVersion == null ? existingVersion : newSegmentVersion;
      return new SegmentIdWithShardSpec(
          dataSource,
          interval,
          version,
          partialShardSpec.complete(jsonMapper, newPartitionId, 0)
      );

    } else if (!overallMaxId.getInterval().equals(interval)) {
      log.warn(
          "Cannot allocate new segment for dataSource[%s], interval[%s], existingVersion[%s]: conflicting segment[%s].",
          dataSource,
          interval,
          existingVersion,
          overallMaxId
      );
      return null;
    } else if (committedMaxId != null
               && committedMaxId.getShardSpec().getNumCorePartitions()
                  == SingleDimensionShardSpec.UNKNOWN_NUM_CORE_PARTITIONS) {
      log.warn(
          "Cannot allocate new segment because of unknown core partition size of segment[%s], shardSpec[%s]",
          committedMaxId,
          committedMaxId.getShardSpec()
      );
      return null;
    } else {
      // The number of core partitions must always be chosen from the set of used segments in the SegmentTimeline.
      // When the core partitions have been dropped, using pending segments may lead to an incorrect state
      // where the chunk is believed to have core partitions and queries results are incorrect.

      return new SegmentIdWithShardSpec(
          dataSource,
          interval,
          Preconditions.checkNotNull(newSegmentVersion, "newSegmentVersion"),
          partialShardSpec.complete(
              jsonMapper,
              overallMaxId.getShardSpec().getPartitionNum() + 1,
              committedMaxId == null ? 0 : committedMaxId.getShardSpec().getNumCorePartitions()
          )
      );
    }
  }

  /**
   * This function creates a new segment for the given datasource/interval/etc. A critical
   * aspect of the creation is to make sure that the new version & new partition number will make
   * sense given the existing segments & pending segments also very important is to avoid
   * clashes with existing pending & used/unused segments.
   * @param handle Database handle
   * @param dataSource datasource for the new segment
   * @param interval interval for the new segment
   * @param partialShardSpec Shard spec info minus segment id stuff
   * @param existingVersion Version of segments in interval, used to compute the version of the very first segment in
   *                        interval
   * @return
   * @throws IOException
   */
  @Nullable
  private SegmentIdWithShardSpec createNewSegment(
      final Handle handle,
      final String dataSource,
      final Interval interval,
      final PartialShardSpec partialShardSpec,
      final String existingVersion
  ) throws IOException
  {
    // Get the time chunk and associated data segments for the given interval, if any
    final List<TimelineObjectHolder<String, DataSegment>> existingChunks = getTimelineForIntervalsWithHandle(
        handle,
        dataSource,
        ImmutableList.of(interval)
    ).lookup(interval);

    if (existingChunks.size() > 1) {
      // Not possible to expand more than one chunk with a single segment.
      log.warn(
          "Cannot allocate new segment for dataSource[%s], interval[%s]: already have [%,d] chunks.",
          dataSource,
          interval,
          existingChunks.size()
      );
      return null;

    } else {
      // max partitionId of published data segments which share the same partition space.
      SegmentIdWithShardSpec committedMaxId = null;

      @Nullable
      final String versionOfExistingChunk;
      if (existingChunks.isEmpty()) {
        versionOfExistingChunk = null;
      } else {
        TimelineObjectHolder<String, DataSegment> existingHolder = Iterables.getOnlyElement(existingChunks);
        versionOfExistingChunk = existingHolder.getVersion();

        // Don't use the stream API for performance.
        for (DataSegment segment : FluentIterable
            .from(existingHolder.getObject())
            .transform(PartitionChunk::getObject)
            // Here we check only the segments of the shardSpec which shares the same partition space with the given
            // partialShardSpec. Note that OverwriteShardSpec doesn't share the partition space with others.
            // See PartitionIds.
            .filter(segment -> segment.getShardSpec().sharePartitionSpace(partialShardSpec))) {
          if (committedMaxId == null
              || committedMaxId.getShardSpec().getPartitionNum() < segment.getShardSpec().getPartitionNum()) {
            committedMaxId = SegmentIdWithShardSpec.fromDataSegment(segment);
          }
        }
      }


      // Fetch the pending segments for this interval to determine max partitionId
      // across all shard specs (published + pending).
      // A pending segment having a higher partitionId must also be considered
      // to avoid clashes when inserting the pending segment created here.
      final Set<SegmentIdWithShardSpec> pendings = getPendingSegmentsForIntervalWithHandle(
          handle,
          dataSource,
          interval
      );
      if (committedMaxId != null) {
        pendings.add(committedMaxId);
      }

      // If there is an existing chunk, find the max id with the same version as the existing chunk.
      // There may still be a pending segment with a higher version (but no corresponding used segments)
      // which may generate a clash with an existing segment once the new id is generated
      final SegmentIdWithShardSpec overallMaxId;
      overallMaxId = pendings.stream()
                             .filter(id -> id.getShardSpec().sharePartitionSpace(partialShardSpec))
                             .filter(id -> versionOfExistingChunk == null
                                           || id.getVersion().equals(versionOfExistingChunk))
                             .max(Comparator.comparing(SegmentIdWithShardSpec::getVersion)
                                            .thenComparing(id -> id.getShardSpec().getPartitionNum()))
                             .orElse(null);


      // Determine the version of the new segment
      final String newSegmentVersion;
      if (versionOfExistingChunk != null) {
        newSegmentVersion = versionOfExistingChunk;
      } else if (overallMaxId != null) {
        newSegmentVersion = overallMaxId.getVersion();
      } else {
        // this is the first segment for this interval
        newSegmentVersion = null;
      }

      if (overallMaxId == null) {
        // When appending segments, null overallMaxId means that we are allocating the very initial
        // segment for this time chunk.
        // This code is executed when the Overlord coordinates segment allocation, which is either you append segments
        // or you use segment lock. Since the core partitions set is not determined for appended segments, we set
        // it 0. When you use segment lock, the core partitions set doesn't work with it. We simply set it 0 so that the
        // OvershadowableManager handles the atomic segment update.
        final int newPartitionId = partialShardSpec.useNonRootGenerationPartitionSpace()
                                   ? PartitionIds.NON_ROOT_GEN_START_PARTITION_ID
                                   : PartitionIds.ROOT_GEN_START_PARTITION_ID;
        String version = newSegmentVersion == null ? existingVersion : newSegmentVersion;
        return new SegmentIdWithShardSpec(
            dataSource,
            interval,
            version,
            partialShardSpec.complete(jsonMapper, newPartitionId, 0)
        );
      } else if (!overallMaxId.getInterval().equals(interval)) {
        log.warn(
            "Cannot allocate new segment for dataSource[%s], interval[%s], existingVersion[%s]: conflicting segment[%s].",
            dataSource,
            interval,
            existingVersion,
            overallMaxId
        );
        return null;
      } else if (committedMaxId != null
                 && committedMaxId.getShardSpec().getNumCorePartitions()
                    == SingleDimensionShardSpec.UNKNOWN_NUM_CORE_PARTITIONS) {
        log.warn(
            "Cannot allocate new segment because of unknown core partition size of segment[%s], shardSpec[%s]",
            committedMaxId,
            committedMaxId.getShardSpec()
        );
        return null;
      } else {
        // The number of core partitions must always be chosen from the set of used segments in the SegmentTimeline.
        // When the core partitions have been dropped, using pending segments may lead to an incorrect state
        // where the chunk is believed to have core partitions and queries results are incorrect.

        return new SegmentIdWithShardSpec(
            dataSource,
            interval,
            Preconditions.checkNotNull(newSegmentVersion, "newSegmentVersion"),
            partialShardSpec.complete(
                jsonMapper,
                overallMaxId.getShardSpec().getPartitionNum() + 1,
                committedMaxId == null ? 0 : committedMaxId.getShardSpec().getNumCorePartitions()
            )
        );
      }
    }
  }

  @Override
  public int deletePendingSegmentsCreatedInInterval(String dataSource, Interval deleteInterval)
  {
    return connector.getDBI().inTransaction(
        (handle, status) -> handle
            .createStatement(
                StringUtils.format(
                    "DELETE FROM %s WHERE datasource = :dataSource AND created_date >= :start AND created_date < :end",
                    dbTables.getPendingSegmentsTable()
                )
            )
            .bind("dataSource", dataSource)
            .bind("start", deleteInterval.getStart().toString())
            .bind("end", deleteInterval.getEnd().toString())
            .execute()
    );
  }

  @Override
  public int deletePendingSegments(String dataSource)
  {
    return connector.getDBI().inTransaction(
        (handle, status) -> handle
            .createStatement(
                StringUtils.format("DELETE FROM %s WHERE datasource = :dataSource", dbTables.getPendingSegmentsTable())
            )
            .bind("dataSource", dataSource)
            .execute()
    );
  }

  private Set<DataSegment> announceHistoricalSegmentBatch(
      final Handle handle,
      final Set<DataSegment> segments,
      final Set<DataSegment> usedSegments
  ) throws IOException
  {
    final Set<DataSegment> toInsertSegments = new HashSet<>();
    try {
      Set<String> existedSegments = segmentExistsBatch(handle, segments);
      log.info("Found these segments already exist in DB: %s", existedSegments);
      for (DataSegment segment : segments) {
        if (!existedSegments.contains(segment.getId().toString())) {
          toInsertSegments.add(segment);
        }
      }

      // SELECT -> INSERT can fail due to races; callers must be prepared to retry.
      // Avoiding ON DUPLICATE KEY since it's not portable.
      // Avoiding try/catch since it may cause inadvertent transaction-splitting.
      final List<List<DataSegment>> partitionedSegments = Lists.partition(
          new ArrayList<>(toInsertSegments),
          MAX_NUM_SEGMENTS_TO_ANNOUNCE_AT_ONCE
      );

      PreparedBatch preparedBatch = handle.prepareBatch(insertSegmentQuery);
      for (List<DataSegment> partition : partitionedSegments) {
        for (DataSegment segment : partition) {
          final String now = DateTimes.nowUtc().toString();
          preparedBatch.add()
                       .bind("id", segment.getId().toString())
                       .bind("dataSource", segment.getDataSource())
                       .bind("created_date", now)
                       .bind("start", segment.getInterval().getStart().toString())
                       .bind("end", segment.getInterval().getEnd().toString())
                       .bind("partitioned", (segment.getShardSpec() instanceof NoneShardSpec) ? false : true)
                       .bind("version", segment.getVersion())
                       .bind("used", usedSegments.contains(segment))
                       .bind("payload", jsonMapper.writeValueAsBytes(segment))
                       .bind("used_status_last_updated", now);
        }
        final int[] affectedRows = preparedBatch.execute();
        final boolean succeeded = Arrays.stream(affectedRows).allMatch(eachAffectedRows -> eachAffectedRows == 1);
        if (succeeded) {
          log.infoSegments(partition, "Published segments to DB");
        } else {
          final List<DataSegment> failedToPublish = IntStream.range(0, partition.size())
                                                             .filter(i -> affectedRows[i] != 1)
                                                             .mapToObj(partition::get)
                                                             .collect(Collectors.toList());
          throw new ISE(
              "Failed to publish segments to DB: %s",
              SegmentUtils.commaSeparatedIdentifiers(failedToPublish)
          );
        }
      }
    }
    catch (Exception e) {
      log.errorSegments(segments, "Exception inserting segments");
      throw e;
    }

    return toInsertSegments;
  }

  private Set<DataSegment> commitReplaceSegmentBatch(
      final Handle handle,
      final Set<DataSegment> segments,
      @Nullable Set<TaskLockInfo> replaceLocks
  ) throws IOException
  {
    final Set<DataSegment> toInsertSegments = new HashSet<>();
    try {
      Set<String> existedSegments = segmentExistsBatch(handle, segments);
      log.info("Found these segments already exist in DB: %s", existedSegments);
      for (DataSegment segment : segments) {
        if (!existedSegments.contains(segment.getId().toString())) {
          toInsertSegments.add(segment);
        }
      }

      // SELECT -> INSERT can fail due to races; callers must be prepared to retry.
      // Avoiding ON DUPLICATE KEY since it's not portable.
      // Avoiding try/catch since it may cause inadvertent transaction-splitting.
      final List<List<DataSegment>> partitionedSegments = Lists.partition(
          new ArrayList<>(toInsertSegments),
          MAX_NUM_SEGMENTS_TO_ANNOUNCE_AT_ONCE
      );

      PreparedBatch preparedBatch = handle.prepareBatch(insertSegmentQuery);
      for (List<DataSegment> partition : partitionedSegments) {
        for (DataSegment segment : partition) {
          final String now = DateTimes.nowUtc().toString();
          preparedBatch.add()
                       .bind("id", segment.getId().toString())
                       .bind("dataSource", segment.getDataSource())
                       .bind("created_date", now)
                       .bind("start", segment.getInterval().getStart().toString())
                       .bind("end", segment.getInterval().getEnd().toString())
                       .bind("partitioned", (segment.getShardSpec() instanceof NoneShardSpec) ? false : true)
                       .bind("version", segment.getVersion())
                       .bind("used", true)
                       .bind("payload", jsonMapper.writeValueAsBytes(segment))
                       .bind("used_status_last_updated", now);
        }
        final int[] affectedInsertRows = preparedBatch.execute();

        final boolean succeeded = Arrays.stream(affectedInsertRows).allMatch(eachAffectedRow -> eachAffectedRow == 1);
        if (succeeded) {
          log.infoSegments(partition, "Published segments to DB");
        } else {
          final List<DataSegment> failedToPublish = IntStream.range(0, partition.size())
                                                             .filter(i -> affectedInsertRows[i] != 1)
                                                             .mapToObj(partition::get)
                                                             .collect(Collectors.toList());
          throw new ISE(
              "Failed to publish segments to DB: %s",
              SegmentUtils.commaSeparatedIdentifiers(failedToPublish)
          );
        }
      }

      Map<String, TaskLockInfo> segmentsToBeForwarded = getAppendedSegmentIds(
          handle,
          segments.iterator().next().getDataSource(),
          replaceLocks
      );
      Map<Interval, Integer> intervalToCorePartition = new HashMap<>();
      Map<Interval, Integer> intervalToPartitionNum = new HashMap<>();
      for (DataSegment segment : toInsertSegments) {
        intervalToCorePartition.put(segment.getInterval(), segment.getShardSpec().getNumCorePartitions());
        intervalToPartitionNum.putIfAbsent(segment.getInterval(), 0);
        int maxPartitionNum = Integer.max(
            intervalToPartitionNum.get(segment.getInterval()),
            segment.getShardSpec().getPartitionNum()
        );
        intervalToPartitionNum.put(segment.getInterval(), maxPartitionNum);
      }
      final List<List<Map.Entry<String, TaskLockInfo>>> forwardSegmentsBatch = Lists.partition(
          new ArrayList<>(segmentsToBeForwarded.entrySet()),
          MAX_NUM_SEGMENTS_TO_ANNOUNCE_AT_ONCE
      );
      for (List<Map.Entry<String, TaskLockInfo>> batch : forwardSegmentsBatch) {
        Map<String, TaskLockInfo> batchMap = new HashMap<>();
        for (Map.Entry<String, TaskLockInfo> entry : batch) {
          batchMap.put(entry.getKey(), entry.getValue());
        }
        List<DataSegment> oldSegments = retrieveSegmentsById(handle, batchMap.keySet());
        for (DataSegment oldSegment : oldSegments) {
          Interval newInterval = oldSegment.getInterval();
          for (DataSegment segment : toInsertSegments) {
            if (segment.getInterval().overlaps(newInterval)) {
              if (segment.getInterval().contains(newInterval)) {
                newInterval = segment.getInterval();
              } else {
                throw new ISE("Incompatible segment intervals for commit: [%s] and [%s].",
                              newInterval,
                              segment.getInterval()
                );
              }
            }
          }
          TaskLockInfo lock = batchMap.get(oldSegment.getId().toString());
          final int partitionNum = intervalToPartitionNum.get(newInterval) + 1;
          final int numCorePartitions = intervalToCorePartition.get(newInterval);
          ShardSpec shardSpec = new NumberedShardSpec(partitionNum, numCorePartitions);
          intervalToPartitionNum.put(newInterval, partitionNum);
          DataSegment newSegment = new DataSegment(
              oldSegment.getDataSource(),
              newInterval,
              lock.getVersion(),
              oldSegment.getLoadSpec(),
              oldSegment.getDimensions(),
              oldSegment.getMetrics(),
              shardSpec,
              oldSegment.getBinaryVersion(),
              oldSegment.getSize()
          );
          final String now = DateTimes.nowUtc().toString();
          preparedBatch.add()
                       .bind("id", newSegment.getId().toString())
                       .bind("dataSource", newSegment.getDataSource())
                       .bind("created_date", now)
                       .bind("start", newSegment.getInterval().getStart().toString())
                       .bind("end", newSegment.getInterval().getEnd().toString())
                       .bind("partitioned", (newSegment.getShardSpec() instanceof NoneShardSpec) ? false : true)
                       .bind("version", newSegment.getVersion())
                       .bind("used", true)
                       .bind("payload", jsonMapper.writeValueAsBytes(newSegment))
                       .bind("used_status_last_updated", now);
        }
        final int[] affectedInsertRows = preparedBatch.execute();

        final boolean succeeded = Arrays.stream(affectedInsertRows).allMatch(eachAffectedRow -> eachAffectedRow == 1);
        if (succeeded) {
          log.info("Published segments with updated metadata to DB");
        } else {
          throw new ISE("Failed to update segment metadatas in DB");
        }
      }
    }
    catch (Exception e) {
      log.errorSegments(segments, "Exception inserting segment metadata");
      throw e;
    }

    return toInsertSegments;
  }

  private Set<DataSegment> commitAppendSegmentBatch(
      final Handle handle,
      final Set<DataSegment> segments,
      @Nullable Map<DataSegment, TaskLockInfo> appendSegmentLockMap
  ) throws IOException
  {
    final Set<DataSegment> toInsertSegments = new HashSet<>();
    try {
      Set<String> existedSegments = segmentExistsBatch(handle, segments);
      log.info("Found these segments already exist in DB: %s", existedSegments);
      for (DataSegment segment : segments) {
        if (!existedSegments.contains(segment.getId().toString())) {
          toInsertSegments.add(segment);
        }
      }

      // SELECT -> INSERT can fail due to races; callers must be prepared to retry.
      // Avoiding ON DUPLICATE KEY since it's not portable.
      // Avoiding try/catch since it may cause inadvertent transaction-splitting.
      final List<List<DataSegment>> partitionedSegments = Lists.partition(
          new ArrayList<>(toInsertSegments),
          MAX_NUM_SEGMENTS_TO_ANNOUNCE_AT_ONCE
      );

      PreparedBatch preparedBatch = handle.prepareBatch(insertSegmentQuery);
      for (List<DataSegment> partition : partitionedSegments) {
        for (DataSegment segment : partition) {
          final String now = DateTimes.nowUtc().toString();
          preparedBatch.add()
                       .bind("id", segment.getId().toString())
                       .bind("dataSource", segment.getDataSource())
                       .bind("created_date", now)
                       .bind("start", segment.getInterval().getStart().toString())
                       .bind("end", segment.getInterval().getEnd().toString())
                       .bind("partitioned", (segment.getShardSpec() instanceof NoneShardSpec) ? false : true)
                       .bind("version", segment.getVersion())
                       .bind("used", true)
                       .bind("payload", jsonMapper.writeValueAsBytes(segment))
                       .bind("used_status_last_updated", now);
        }
        final int[] affectedInsertRows = preparedBatch.execute();

        final boolean succeeded = Arrays.stream(affectedInsertRows).allMatch(eachAffectedRow -> eachAffectedRow == 1);
        if (succeeded) {
          log.infoSegments(partition, "Published segments to DB");
        } else {
          final List<DataSegment> failedToPublish = IntStream.range(0, partition.size())
                                                             .filter(i -> affectedInsertRows[i] != 1)
                                                             .mapToObj(partition::get)
                                                             .collect(Collectors.toList());
          throw new ISE(
              "Failed to publish segments to DB: %s",
              SegmentUtils.commaSeparatedIdentifiers(failedToPublish)
          );
        }
      }

      PreparedBatch appendBatch = handle.prepareBatch(
          StringUtils.format(
              "INSERT INTO %1$s (id, dataSource, start, %2$send%2$s, segment_id, lock_version) "
              + "VALUES (:id, :dataSource, :start, :end, :segment_id, :lock_version)",
              dbTables.getSegmentVersionsTable(),
              connector.getQuoteString()
          )
      );
      if (appendSegmentLockMap == null) {
        appendSegmentLockMap = new HashMap<>();
      }
      final List<List<Map.Entry<DataSegment, TaskLockInfo>>> appendSegmentPartitions = Lists.partition(
          new ArrayList<>(appendSegmentLockMap.entrySet()),
          MAX_NUM_SEGMENTS_TO_ANNOUNCE_AT_ONCE
      );
      for (List<Map.Entry<DataSegment, TaskLockInfo>> partition : appendSegmentPartitions) {
        for (Map.Entry<DataSegment, TaskLockInfo> entry : partition) {
          DataSegment segment = entry.getKey();
          TaskLockInfo lock = entry.getValue();
          appendBatch.add()
                     .bind("id", segment.getId() + ":" + lock.hashCode())
                     .bind("dataSource", segment.getDataSource())
                     .bind("start", lock.getInterval().getStartMillis())
                     .bind("end", lock.getInterval().getEndMillis())
                     .bind("segment_id", segment.getId().toString())
                     .bind("lock_version", lock.getVersion());
        }
        final int[] affectedAppendRows = appendBatch.execute();
        final boolean succeeded = Arrays.stream(affectedAppendRows).allMatch(eachAffectedRow -> eachAffectedRow == 1);
        if (!succeeded) {
          final List<DataSegment> failedToForward = IntStream.range(0, partition.size())
                                                             .filter(i -> affectedAppendRows[i] != 1)
                                                             .mapToObj(partition::get)
                                                             .map(x -> x.getKey())
                                                             .collect(Collectors.toList());
          throw new ISE(
              "Failed to forward appended segments to DB: %s",
              SegmentUtils.commaSeparatedIdentifiers(failedToForward)
          );
        }
      }
    }
    catch (Exception e) {
      log.errorSegments(segments, "Exception inserting segment metadata");
      throw e;
    }

    return toInsertSegments;
  }

  private List<DataSegment> retrieveSegmentsById(Handle handle, Set<String> segmentIds)
  {
    final String segmentIdCsv = segmentIds.stream().map(id -> "'" + id + "'")
                                          .collect(Collectors.joining(","));
    final Query<Map<String, Object>> query = handle.createQuery(
        StringUtils.format(
            "SELECT payload FROM %s WHERE id in (%s)",
            dbTables.getSegmentsTable(), segmentIdCsv
        )
    ).setFetchSize(connector.getStreamingFetchSize());

    ResultIterator<DataSegment> resultIterator = query.map(
        (index, r, ctx) -> JacksonUtils.readValue(jsonMapper, r.getBytes(1), DataSegment.class)
    ).iterator();

    return Lists.newArrayList(resultIterator);
  }

  @VisibleForTesting
  Map<String, TaskLockInfo> getAppendedSegmentIds(
      Handle handle,
      String datasource,
      Set<TaskLockInfo> replaceLocks
  )
  {
    if (CollectionUtils.isNullOrEmpty(replaceLocks)) {
      return Collections.emptyMap();
    }
    final StringBuilder sb = new StringBuilder();
    sb.append(
        StringUtils.format(
            "SELECT segment_id, start, %1$send%1$s, lock_version FROM %2$s where dataSource = :dataSource AND (",
            connector.getQuoteString(),
            dbTables.getSegmentVersionsTable()
        )
    );

    List<TaskLockInfo> locks = new ArrayList<>(replaceLocks);
    int n = locks.size();
    for (int i = 0; i < n; i++) {
      sb.append(
          StringUtils.format(
              "(start = %2$s AND %1$send%1$s = %3$s AND lock_version = %4$s)",
              connector.getQuoteString(),
              StringUtils.format(":start%d", i),
              StringUtils.format(":end%d", i),
              StringUtils.format(":lock_version%d", i)
          )
      );
      if (i < n - 1) {
        sb.append(" OR ");
      }
    }

    sb.append(")");

    Query<Map<String, Object>> query = handle
        .createQuery(
            sb.toString()
        )
        .bind("dataSource", datasource);
    for (int i = 0; i < n; i++) {
      query.bind(StringUtils.format("start%d", i), locks.get(i).getInterval().getStartMillis())
           .bind(StringUtils.format("end%d", i), locks.get(i).getInterval().getEndMillis())
           .bind(StringUtils.format("lock_version%d", i), locks.get(i).getVersion());
    }

    final ResultIterator<Pair<String, TaskLockInfo>> resultIterator = query.map((index, r, ctx) -> {
      String segmentId = r.getString("segment_id");
      Interval interval = Intervals.utc(r.getLong("start"), r.getLong("end"));
      String version = r.getString("lock_version");
      return Pair.of(segmentId, new TaskLockInfo(interval, version));
    }).iterator();
    Map<String, TaskLockInfo> retVal = new HashMap<>();
    while (resultIterator.hasNext()) {
      Pair<String, TaskLockInfo> result = resultIterator.next();
      retVal.put(result.lhs, result.rhs);
    }
    return retVal;
  }

  private Set<String> segmentExistsBatch(final Handle handle, final Set<DataSegment> segments)
  {
    Set<String> existedSegments = new HashSet<>();

    List<List<DataSegment>> segmentsLists = Lists.partition(new ArrayList<>(segments), MAX_NUM_SEGMENTS_TO_ANNOUNCE_AT_ONCE);
    for (List<DataSegment> segmentList : segmentsLists) {
      String segmentIds = segmentList.stream()
          .map(segment -> "'" + StringEscapeUtils.escapeSql(segment.getId().toString()) + "'")
          .collect(Collectors.joining(","));
      List<String> existIds = handle.createQuery(StringUtils.format("SELECT id FROM %s WHERE id in (%s)", dbTables.getSegmentsTable(), segmentIds))
          .mapTo(String.class)
          .list();
      existedSegments.addAll(existIds);
    }
    return existedSegments;
  }

  /**
   * Read dataSource metadata. Returns null if there is no metadata.
   */
  @Override
  public @Nullable DataSourceMetadata retrieveDataSourceMetadata(final String dataSource)
  {
    final byte[] bytes = connector.lookup(
        dbTables.getDataSourceTable(),
        "dataSource",
        "commit_metadata_payload",
        dataSource
    );

    if (bytes == null) {
      return null;
    }

    return JacksonUtils.readValue(jsonMapper, bytes, DataSourceMetadata.class);
  }

  /**
   * Read dataSource metadata as bytes, from a specific handle. Returns null if there is no metadata.
   */
  private @Nullable byte[] retrieveDataSourceMetadataWithHandleAsBytes(
      final Handle handle,
      final String dataSource
  )
  {
    return connector.lookupWithHandle(
        handle,
        dbTables.getDataSourceTable(),
        "dataSource",
        "commit_metadata_payload",
        dataSource
    );
  }

  /**
   * Compare-and-swap dataSource metadata in a transaction. This will only modify dataSource metadata if it equals
   * oldCommitMetadata when this function is called (based on T.equals). This method is idempotent in that if
   * the metadata already equals newCommitMetadata, it will return true.
   *
   * @param handle        database handle
   * @param dataSource    druid dataSource
   * @param startMetadata dataSource metadata pre-insert must match this startMetadata according to
   *                      {@link DataSourceMetadata#matches(DataSourceMetadata)}
   * @param endMetadata   dataSource metadata post-insert will have this endMetadata merged in with
   *                      {@link DataSourceMetadata#plus(DataSourceMetadata)}
   *
   * @return SUCCESS if dataSource metadata was updated from matching startMetadata to matching endMetadata, FAILURE or
   * TRY_AGAIN if it definitely was not updated. This guarantee is meant to help
<<<<<<< HEAD
   * {@link #commitSegmentsAndMetadata(Set, Set, DataSourceMetadata, DataSourceMetadata)}
=======
   * {@link #announceHistoricalSegments(Set, DataSourceMetadata, DataSourceMetadata)}
>>>>>>> d87056e7
   * achieve its own guarantee.
   *
   * @throws RuntimeException if state is unknown after this call
   */
  protected DataStoreMetadataUpdateResult updateDataSourceMetadataWithHandle(
      final Handle handle,
      final String dataSource,
      final DataSourceMetadata startMetadata,
      final DataSourceMetadata endMetadata
  ) throws IOException
  {
    Preconditions.checkNotNull(dataSource, "dataSource");
    Preconditions.checkNotNull(startMetadata, "startMetadata");
    Preconditions.checkNotNull(endMetadata, "endMetadata");

    final byte[] oldCommitMetadataBytesFromDb = retrieveDataSourceMetadataWithHandleAsBytes(handle, dataSource);
    final String oldCommitMetadataSha1FromDb;
    final DataSourceMetadata oldCommitMetadataFromDb;

    if (oldCommitMetadataBytesFromDb == null) {
      oldCommitMetadataSha1FromDb = null;
      oldCommitMetadataFromDb = null;
    } else {
      oldCommitMetadataSha1FromDb = BaseEncoding.base16().encode(
          Hashing.sha1().hashBytes(oldCommitMetadataBytesFromDb).asBytes()
      );
      oldCommitMetadataFromDb = jsonMapper.readValue(oldCommitMetadataBytesFromDb, DataSourceMetadata.class);
    }

    final boolean startMetadataMatchesExisting;

    if (oldCommitMetadataFromDb == null) {
      startMetadataMatchesExisting = startMetadata.isValidStart();
    } else {
      // Checking against the last committed metadata.
      // Converting the last one into start metadata for checking since only the same type of metadata can be matched.
      // Even though kafka/kinesis indexing services use different sequenceNumber types for representing
      // start and end sequenceNumbers, the below conversion is fine because the new start sequenceNumbers are supposed
      // to be same with end sequenceNumbers of the last commit.
      startMetadataMatchesExisting = startMetadata.asStartMetadata().matches(oldCommitMetadataFromDb.asStartMetadata());
    }

    if (!startMetadataMatchesExisting) {
      // Not in the desired start state.
      return new DataStoreMetadataUpdateResult(true, false, StringUtils.format(
          "Inconsistent metadata state. This can happen if you update input topic in a spec without changing " +
              "the supervisor name. Stored state: [%s], Target state: [%s].",
          oldCommitMetadataFromDb,
          startMetadata
      ));
    }

    // Only endOffsets should be stored in metadata store
    final DataSourceMetadata newCommitMetadata = oldCommitMetadataFromDb == null
                                                 ? endMetadata
                                                 : oldCommitMetadataFromDb.plus(endMetadata);
    final byte[] newCommitMetadataBytes = jsonMapper.writeValueAsBytes(newCommitMetadata);
    final String newCommitMetadataSha1 = BaseEncoding.base16().encode(
        Hashing.sha1().hashBytes(newCommitMetadataBytes).asBytes()
    );

    final DataStoreMetadataUpdateResult retVal;
    if (oldCommitMetadataBytesFromDb == null) {
      // SELECT -> INSERT can fail due to races; callers must be prepared to retry.
      final int numRows = handle.createStatement(
          StringUtils.format(
              "INSERT INTO %s (dataSource, created_date, commit_metadata_payload, commit_metadata_sha1) "
              + "VALUES (:dataSource, :created_date, :commit_metadata_payload, :commit_metadata_sha1)",
              dbTables.getDataSourceTable()
          )
      )
                                .bind("dataSource", dataSource)
                                .bind("created_date", DateTimes.nowUtc().toString())
                                .bind("commit_metadata_payload", newCommitMetadataBytes)
                                .bind("commit_metadata_sha1", newCommitMetadataSha1)
                                .execute();

      retVal = numRows == 1
          ? DataStoreMetadataUpdateResult.SUCCESS
          : new DataStoreMetadataUpdateResult(
              true,
          true,
          "Failed to insert metadata for datasource [%s]",
          dataSource);
    } else {
      // Expecting a particular old metadata; use the SHA1 in a compare-and-swap UPDATE
      final int numRows = handle.createStatement(
          StringUtils.format(
              "UPDATE %s SET "
              + "commit_metadata_payload = :new_commit_metadata_payload, "
              + "commit_metadata_sha1 = :new_commit_metadata_sha1 "
              + "WHERE dataSource = :dataSource AND commit_metadata_sha1 = :old_commit_metadata_sha1",
              dbTables.getDataSourceTable()
          )
      )
                                .bind("dataSource", dataSource)
                                .bind("old_commit_metadata_sha1", oldCommitMetadataSha1FromDb)
                                .bind("new_commit_metadata_payload", newCommitMetadataBytes)
                                .bind("new_commit_metadata_sha1", newCommitMetadataSha1)
                                .execute();

      retVal = numRows == 1
          ? DataStoreMetadataUpdateResult.SUCCESS
          : new DataStoreMetadataUpdateResult(
          true,
          true,
          "Failed to update metadata for datasource [%s]",
          dataSource);
    }

    if (retVal.isSuccess()) {
      log.info("Updated metadata from[%s] to[%s].", oldCommitMetadataFromDb, newCommitMetadata);
    } else {
      log.info("Not updating metadata, compare-and-swap failure.");
    }

    return retVal;
  }

<<<<<<< HEAD
  /**
   * Mark segments as unsed in a transaction. This method is idempotent in that if
   * the segments was already marked unused, it will return true.
   *
   * @param handle         database handle
   * @param segmentsToDrop segments to mark as unused
   * @param dataSource     druid dataSource
   *
   * @return SUCCESS if segment was marked unused, FAILURE or
   * TRY_AGAIN if it definitely was not updated. This guarantee is meant to help
   * {@link #commitSegmentsAndMetadata(Set, Set, DataSourceMetadata, DataSourceMetadata)}
   * achieve its own guarantee.
   *
   * @throws RuntimeException if state is unknown after this call
   */
  protected DataStoreMetadataUpdateResult dropSegmentsWithHandle(
      final Handle handle,
      final Collection<DataSegment> segmentsToDrop,
      final String dataSource
  )
  {
    Preconditions.checkNotNull(dataSource, "dataSource");
    Preconditions.checkNotNull(segmentsToDrop, "segmentsToDrop");

    if (segmentsToDrop.isEmpty()) {
      return DataStoreMetadataUpdateResult.SUCCESS;
    }

    if (segmentsToDrop.stream().anyMatch(segment -> !dataSource.equals(segment.getDataSource()))) {
      // All segments to drop must belong to the same datasource
      return new DataStoreMetadataUpdateResult(
          true,
          false,
          "Not dropping segments, as not all segments belong to the datasource[%s].",
          dataSource);
    }

    final int numChangedSegments =
        SqlSegmentsMetadataQuery.forHandle(handle, connector, dbTables, jsonMapper).markSegments(
            segmentsToDrop.stream().map(DataSegment::getId).collect(Collectors.toList()),
            false
        );

    if (numChangedSegments != segmentsToDrop.size()) {
      return new DataStoreMetadataUpdateResult(
          true,
          true,
          "Failed to drop some segments. Only %d could be dropped out of %d. Trying again",
          numChangedSegments,
          segmentsToDrop.size()
      );
    }
    return DataStoreMetadataUpdateResult.SUCCESS;
  }

=======
>>>>>>> d87056e7
  @Override
  public boolean deleteDataSourceMetadata(final String dataSource)
  {
    return connector.retryWithHandle(
        new HandleCallback<Boolean>()
        {
          @Override
          public Boolean withHandle(Handle handle)
          {
            int rows = handle.createStatement(
                StringUtils.format("DELETE from %s WHERE dataSource = :dataSource", dbTables.getDataSourceTable())
            )
                             .bind("dataSource", dataSource)
                             .execute();

            return rows > 0;
          }
        }
    );
  }

  @Override
  public boolean resetDataSourceMetadata(final String dataSource, final DataSourceMetadata dataSourceMetadata)
      throws IOException
  {
    final byte[] newCommitMetadataBytes = jsonMapper.writeValueAsBytes(dataSourceMetadata);
    final String newCommitMetadataSha1 = BaseEncoding.base16().encode(
        Hashing.sha1().hashBytes(newCommitMetadataBytes).asBytes()
    );

    return connector.retryWithHandle(
        new HandleCallback<Boolean>()
        {
          @Override
          public Boolean withHandle(Handle handle)
          {
            final int numRows = handle.createStatement(
                StringUtils.format(
                    "UPDATE %s SET "
                    + "commit_metadata_payload = :new_commit_metadata_payload, "
                    + "commit_metadata_sha1 = :new_commit_metadata_sha1 "
                    + "WHERE dataSource = :dataSource",
                    dbTables.getDataSourceTable()
                )
            )
                                      .bind("dataSource", dataSource)
                                      .bind("new_commit_metadata_payload", newCommitMetadataBytes)
                                      .bind("new_commit_metadata_sha1", newCommitMetadataSha1)
                                      .execute();
            return numRows == 1;
          }
        }
    );
  }

  @Override
  public void updateSegmentMetadata(final Set<DataSegment> segments)
  {
    connector.getDBI().inTransaction(
        new TransactionCallback<Void>()
        {
          @Override
          public Void inTransaction(Handle handle, TransactionStatus transactionStatus) throws Exception
          {
            for (final DataSegment segment : segments) {
              updatePayload(handle, segment);
            }

            return null;
          }
        }
    );
  }

  @Override
  public void deleteSegments(final Set<DataSegment> segments)
  {
    if (segments.isEmpty()) {
      log.info("No segments to delete.");
      return;
    }

    final String deleteSql = StringUtils.format("DELETE from %s WHERE id = :id", dbTables.getSegmentsTable());
    final String dataSource = segments.stream().findFirst().map(DataSegment::getDataSource).get();

    // generate the IDs outside the transaction block
    final List<String> ids = segments.stream().map(s -> s.getId().toString()).collect(Collectors.toList());

    int numDeletedSegments = connector.getDBI().inTransaction((handle, transactionStatus) -> {
          final PreparedBatch batch = handle.prepareBatch(deleteSql);

          for (final String id : ids) {
            batch.bind("id", id).add();
          }

          int[] deletedRows = batch.execute();
          return Arrays.stream(deletedRows).sum();
        }
    );

    log.debugSegments(segments, "Delete the metadata of segments");
    log.info("Deleted [%d] segments from metadata storage for dataSource [%s].", numDeletedSegments, dataSource);
  }

  private void updatePayload(final Handle handle, final DataSegment segment) throws IOException
  {
    try {
      handle
          .createStatement(
              StringUtils.format("UPDATE %s SET payload = :payload WHERE id = :id", dbTables.getSegmentsTable())
          )
          .bind("id", segment.getId().toString())
          .bind("payload", jsonMapper.writeValueAsBytes(segment))
          .execute();
    }
    catch (IOException e) {
      log.error(e, "Exception inserting into DB");
      throw e;
    }
  }

  @Override
  public boolean insertDataSourceMetadata(String dataSource, DataSourceMetadata metadata)
  {
    return 1 == connector.getDBI().inTransaction(
        (handle, status) -> handle
            .createStatement(
                StringUtils.format(
                    "INSERT INTO %s (dataSource, created_date, commit_metadata_payload, commit_metadata_sha1) VALUES" +
                    " (:dataSource, :created_date, :commit_metadata_payload, :commit_metadata_sha1)",
                    dbTables.getDataSourceTable()
                )
            )
            .bind("dataSource", dataSource)
            .bind("created_date", DateTimes.nowUtc().toString())
            .bind("commit_metadata_payload", jsonMapper.writeValueAsBytes(metadata))
            .bind("commit_metadata_sha1", BaseEncoding.base16().encode(
                Hashing.sha1().hashBytes(jsonMapper.writeValueAsBytes(metadata)).asBytes()))
            .execute()
    );
  }

  @Override
  public int removeDataSourceMetadataOlderThan(long timestamp, @NotNull Set<String> excludeDatasources)
  {
    DateTime dateTime = DateTimes.utc(timestamp);
    List<String> datasourcesToDelete = connector.getDBI().withHandle(
        handle -> handle
            .createQuery(
                StringUtils.format(
                    "SELECT dataSource FROM %1$s WHERE created_date < '%2$s'",
                    dbTables.getDataSourceTable(),
                    dateTime.toString()
                )
            )
            .mapTo(String.class)
            .list()
    );
    datasourcesToDelete.removeAll(excludeDatasources);
    return connector.getDBI().withHandle(
        handle -> {
          final PreparedBatch batch = handle.prepareBatch(
              StringUtils.format(
                  "DELETE FROM %1$s WHERE dataSource = :dataSource AND created_date < '%2$s'",
                  dbTables.getDataSourceTable(),
                  dateTime.toString()
              )
          );
          for (String datasource : datasourcesToDelete) {
            batch.bind("dataSource", datasource).add();
          }
          int[] result = batch.execute();
          return IntStream.of(result).sum();
        }
    );
  }

  @Override
  public DataSegment retrieveUsedSegmentForId(final String id)
  {
    return connector.retryTransaction(
        (handle, status) ->
            SqlSegmentsMetadataQuery.forHandle(handle, connector, dbTables, jsonMapper)
                                    .retrieveUsedSegmentForId(id),
        3,
        SQLMetadataConnector.DEFAULT_MAX_TRIES
    );
  }

  private static class PendingSegmentsRecord
  {
    private final String sequenceName;
    private final byte[] payload;

    /**
     * The columns expected in the result set are:
     * <ol>
     *   <li>sequence_name</li>
     *   <li>payload</li>
     * </ol>
     */
    static PendingSegmentsRecord fromResultSet(ResultSet resultSet)
    {
      try {
        return new PendingSegmentsRecord(
            resultSet.getString(1),
            resultSet.getBytes(2)
        );
      }
      catch (SQLException e) {
        throw new RuntimeException(e);
      }
    }

    PendingSegmentsRecord(String sequenceName, byte[] payload)
    {
      this.payload = payload;
      this.sequenceName = sequenceName;
    }

    public byte[] getPayload()
    {
      return payload;
    }

    public String getSequenceName()
    {
      return sequenceName;
    }
  }

  public static class DataStoreMetadataUpdateResult
  {
    private final boolean failed;
    private final boolean canRetry;
    @Nullable private final String errorMsg;

    public static final DataStoreMetadataUpdateResult SUCCESS = new DataStoreMetadataUpdateResult(false, false, null);

    DataStoreMetadataUpdateResult(boolean failed, boolean canRetry, @Nullable String errorMsg, Object... errorFormatArgs)
    {
      this.failed = failed;
      this.canRetry = canRetry;
      this.errorMsg = null == errorMsg ? null : StringUtils.format(errorMsg, errorFormatArgs);

    }

    public boolean isFailed()
    {
      return failed;
    }

    public boolean isSuccess()
    {
      return !failed;
    }

    public boolean canRetry()
    {
      return canRetry;
    }

    @Nullable
    public String getErrorMsg()
    {
      return errorMsg;
    }

    @Override
    public boolean equals(Object o)
    {
      if (this == o) {
        return true;
      }
      if (o == null || getClass() != o.getClass()) {
        return false;
      }
      DataStoreMetadataUpdateResult that = (DataStoreMetadataUpdateResult) o;
      return failed == that.failed && canRetry == that.canRetry && Objects.equals(errorMsg, that.errorMsg);
    }

    @Override
    public int hashCode()
    {
      return Objects.hash(failed, canRetry, errorMsg);
    }

    @Override
    public String toString()
    {
      return "DataStoreMetadataUpdateResult{" +
          "failed=" + failed +
          ", canRetry=" + canRetry +
          ", errorMsg='" + errorMsg + '\'' +
          '}';
    }
  }

}<|MERGE_RESOLUTION|>--- conflicted
+++ resolved
@@ -317,11 +317,7 @@
   @Override
   public Set<DataSegment> commitSegments(final Set<DataSegment> segments) throws IOException
   {
-<<<<<<< HEAD
-    final SegmentPublishResult result = commitSegmentsAndMetadata(segments, null, null, null);
-=======
-    final SegmentPublishResult result = announceHistoricalSegments(segments, null, null);
->>>>>>> d87056e7
+    final SegmentPublishResult result = commitSegmentsAndMetadata(segments, null, null);
 
     // Metadata transaction cannot fail because we are not trying to do one.
     if (!result.isSuccess()) {
@@ -420,7 +416,6 @@
   @Override
   public SegmentPublishResult commitReplaceSegments(
       final Set<DataSegment> segments,
-      final Set<DataSegment> segmentsToDrop,
       @Nullable Set<TaskLockInfo> taskLockInfos
   )
   {
@@ -442,25 +437,6 @@
           (handle, transactionStatus) -> {
             // Set definitelyNotUpdated back to false upon retrying.
             definitelyNotUpdated.set(false);
-
-            if (segmentsToDrop != null && !segmentsToDrop.isEmpty()) {
-              final DataStoreMetadataUpdateResult result = dropSegmentsWithHandle(
-                  handle,
-                  segmentsToDrop,
-                  dataSource
-              );
-              if (result.isFailed()) {
-                // Metadata store was definitely not updated.
-                transactionStatus.setRollbackOnly();
-                definitelyNotUpdated.set(true);
-
-                if (result.canRetry()) {
-                  throw new RetryTransactionException(result.getErrorMsg());
-                } else {
-                  throw new RuntimeException(result.getErrorMsg());
-                }
-              }
-            }
 
             final Set<DataSegment> inserted = commitReplaceSegmentBatch(handle, segments, taskLockInfos);
             return SegmentPublishResult.ok(ImmutableSet.copyOf(inserted));
@@ -2122,11 +2098,7 @@
    *
    * @return SUCCESS if dataSource metadata was updated from matching startMetadata to matching endMetadata, FAILURE or
    * TRY_AGAIN if it definitely was not updated. This guarantee is meant to help
-<<<<<<< HEAD
-   * {@link #commitSegmentsAndMetadata(Set, Set, DataSourceMetadata, DataSourceMetadata)}
-=======
-   * {@link #announceHistoricalSegments(Set, DataSourceMetadata, DataSourceMetadata)}
->>>>>>> d87056e7
+   * {@link #commitSegmentsAndMetadata} (Set, DataSourceMetadata, DataSourceMetadata)}
    * achieve its own guarantee.
    *
    * @throws RuntimeException if state is unknown after this call
@@ -2246,64 +2218,6 @@
     return retVal;
   }
 
-<<<<<<< HEAD
-  /**
-   * Mark segments as unsed in a transaction. This method is idempotent in that if
-   * the segments was already marked unused, it will return true.
-   *
-   * @param handle         database handle
-   * @param segmentsToDrop segments to mark as unused
-   * @param dataSource     druid dataSource
-   *
-   * @return SUCCESS if segment was marked unused, FAILURE or
-   * TRY_AGAIN if it definitely was not updated. This guarantee is meant to help
-   * {@link #commitSegmentsAndMetadata(Set, Set, DataSourceMetadata, DataSourceMetadata)}
-   * achieve its own guarantee.
-   *
-   * @throws RuntimeException if state is unknown after this call
-   */
-  protected DataStoreMetadataUpdateResult dropSegmentsWithHandle(
-      final Handle handle,
-      final Collection<DataSegment> segmentsToDrop,
-      final String dataSource
-  )
-  {
-    Preconditions.checkNotNull(dataSource, "dataSource");
-    Preconditions.checkNotNull(segmentsToDrop, "segmentsToDrop");
-
-    if (segmentsToDrop.isEmpty()) {
-      return DataStoreMetadataUpdateResult.SUCCESS;
-    }
-
-    if (segmentsToDrop.stream().anyMatch(segment -> !dataSource.equals(segment.getDataSource()))) {
-      // All segments to drop must belong to the same datasource
-      return new DataStoreMetadataUpdateResult(
-          true,
-          false,
-          "Not dropping segments, as not all segments belong to the datasource[%s].",
-          dataSource);
-    }
-
-    final int numChangedSegments =
-        SqlSegmentsMetadataQuery.forHandle(handle, connector, dbTables, jsonMapper).markSegments(
-            segmentsToDrop.stream().map(DataSegment::getId).collect(Collectors.toList()),
-            false
-        );
-
-    if (numChangedSegments != segmentsToDrop.size()) {
-      return new DataStoreMetadataUpdateResult(
-          true,
-          true,
-          "Failed to drop some segments. Only %d could be dropped out of %d. Trying again",
-          numChangedSegments,
-          segmentsToDrop.size()
-      );
-    }
-    return DataStoreMetadataUpdateResult.SUCCESS;
-  }
-
-=======
->>>>>>> d87056e7
   @Override
   public boolean deleteDataSourceMetadata(final String dataSource)
   {
