/*
 * Licensed to the Apache Software Foundation (ASF) under one
 * or more contributor license agreements.  See the NOTICE file
 * distributed with this work for additional information
 * regarding copyright ownership.  The ASF licenses this file
 * to you under the Apache License, Version 2.0 (the
 * "License"); you may not use this file except in compliance
 * with the License.  You may obtain a copy of the License at
 *
 *   http://www.apache.org/licenses/LICENSE-2.0
 *
 * Unless required by applicable law or agreed to in writing,
 * software distributed under the License is distributed on an
 * "AS IS" BASIS, WITHOUT WARRANTIES OR CONDITIONS OF ANY
 * KIND, either express or implied.  See the License for the
 * specific language governing permissions and limitations
 * under the License.
 */

package org.apache.druid.metadata;

import com.fasterxml.jackson.annotation.JsonCreator;
import com.fasterxml.jackson.annotation.JsonProperty;
import org.apache.druid.common.config.Configs;
import org.apache.druid.error.InvalidInput;
import org.apache.druid.metadata.segment.cache.SegmentMetadataCache;
import org.joda.time.Period;

/**
 * Config that dictates polling and caching of segment metadata on leader
 * Coordinator or Overlord services.
 */
public class SegmentsMetadataManagerConfig
{
  public static final String CONFIG_PREFIX = "druid.manager.segments";

  @JsonProperty
  private final Period pollDuration;

  @JsonProperty
  private final SegmentMetadataCache.UsageMode useIncrementalCache;

  @JsonProperty
  private final UnusedSegmentKillerConfig killUnused;

  @JsonCreator
  public SegmentsMetadataManagerConfig(
      @JsonProperty("pollDuration") Period pollDuration,
<<<<<<< HEAD
      @JsonProperty("useCache") SegmentMetadataCache.UsageMode useCache,
      @JsonProperty("killUnused") UnusedSegmentKillerConfig killUnused
  )
  {
    this.pollDuration = Configs.valueOrDefault(pollDuration, Period.minutes(1));
    this.useCache = Configs.valueOrDefault(useCache, SegmentMetadataCache.UsageMode.NEVER);
    this.killUnused = Configs.valueOrDefault(killUnused, new UnusedSegmentKillerConfig(null, null));

    if (this.killUnused.isEnabled() && this.useCache == SegmentMetadataCache.UsageMode.NEVER) {
      throw InvalidInput.exception(
          "Segment metadata cache must be enabled to allow killing of unused segments."
      );
    }
=======
      @JsonProperty("useIncrementalCache") SegmentMetadataCache.UsageMode useIncrementalCache
  )
  {
    this.pollDuration = Configs.valueOrDefault(pollDuration, Period.minutes(1));
    this.useIncrementalCache = Configs.valueOrDefault(useIncrementalCache, SegmentMetadataCache.UsageMode.NEVER);
>>>>>>> a23170e1
  }

  /**
   * Usage mode of the incremental cache.
   */
  public SegmentMetadataCache.UsageMode getCacheUsageMode()
  {
    return useIncrementalCache;
  }

  public Period getPollDuration()
  {
    return pollDuration;
  }

  public UnusedSegmentKillerConfig getKillUnused()
  {
    return killUnused;
  }
}<|MERGE_RESOLUTION|>--- conflicted
+++ resolved
@@ -46,27 +46,18 @@
   @JsonCreator
   public SegmentsMetadataManagerConfig(
       @JsonProperty("pollDuration") Period pollDuration,
-<<<<<<< HEAD
-      @JsonProperty("useCache") SegmentMetadataCache.UsageMode useCache,
+      @JsonProperty("useIncrementalCache") SegmentMetadataCache.UsageMode useIncrementalCache,
       @JsonProperty("killUnused") UnusedSegmentKillerConfig killUnused
   )
   {
     this.pollDuration = Configs.valueOrDefault(pollDuration, Period.minutes(1));
-    this.useCache = Configs.valueOrDefault(useCache, SegmentMetadataCache.UsageMode.NEVER);
+    this.useIncrementalCache = Configs.valueOrDefault(useIncrementalCache, SegmentMetadataCache.UsageMode.NEVER);
     this.killUnused = Configs.valueOrDefault(killUnused, new UnusedSegmentKillerConfig(null, null));
-
-    if (this.killUnused.isEnabled() && this.useCache == SegmentMetadataCache.UsageMode.NEVER) {
+    if (this.killUnused.isEnabled() && this.useIncrementalCache == SegmentMetadataCache.UsageMode.NEVER) {
       throw InvalidInput.exception(
           "Segment metadata cache must be enabled to allow killing of unused segments."
       );
     }
-=======
-      @JsonProperty("useIncrementalCache") SegmentMetadataCache.UsageMode useIncrementalCache
-  )
-  {
-    this.pollDuration = Configs.valueOrDefault(pollDuration, Period.minutes(1));
-    this.useIncrementalCache = Configs.valueOrDefault(useIncrementalCache, SegmentMetadataCache.UsageMode.NEVER);
->>>>>>> a23170e1
   }
 
   /**
