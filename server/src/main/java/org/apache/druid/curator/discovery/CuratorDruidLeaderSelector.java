--- conflicted
+++ resolved
@@ -104,30 +104,8 @@
             }
             catch (Exception ex) {
               leader = false;
-              log.makeAlert(ex, "listener.becomeLeader() failed for latch[%s]. Unable to become leader", newLeaderLatch)
-                 .emit();
-
-<<<<<<< HEAD
-              // give others a chance to become leader.
-              CloseableUtils.closeAndSuppressExceptions(
-                  createNewLeaderLatchWithListener(),
-                  e -> log.warn("Could not close old leader latch; continuing with new one anyway.")
-              );
-
-              try {
-                //Small delay before starting the latch so that others waiting are chosen to become leader.
-                Thread.sleep(ThreadLocalRandom.current().nextInt(1000, 5000));
-                leaderLatch.get().start();
-              }
-              catch (Exception e) {
-                // If an exception gets thrown out here, then the node will zombie out 'cause it won't be looking for
-                // the latch anymore.  I don't believe it's actually possible for an Exception to throw out here, but
-                // Curator likes to have "throws Exception" on methods so it might happen...
-                log.makeAlert(e, "I am a zombie").emit();
-              }
-=======
+              listener.stopBeingLeader();
               recreateLeaderLatch();
->>>>>>> 844b2177
             }
           }
 
@@ -239,7 +217,6 @@
         e -> log.warn("Could not close old leader latch; continuing with new one anyway.")
     );
 
-    leader = false;
     try {
       //Small delay before starting the latch so that others waiting are chosen to become leader.
       Thread.sleep(ThreadLocalRandom.current().nextInt(1000, 5000));
