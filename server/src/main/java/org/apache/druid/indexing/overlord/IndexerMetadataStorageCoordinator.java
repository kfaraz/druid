--- conflicted
+++ resolved
@@ -47,18 +47,12 @@
 public interface IndexerMetadataStorageCoordinator
 {
   /**
-<<<<<<< HEAD
-   * Retrieves the names of all the datasources that have segments (used or
-   * unused) in the metadata store.
-=======
    * @return Set of all datasource names for which there are used or unused
    * segments present in the metadata store.
->>>>>>> a23170e1
    */
   Set<String> retrieveAllDatasourceNames();
 
   /**
-<<<<<<< HEAD
    * Retrieves intervals of the specified datasource that contain any unused segments.
    * There is no guarantee on the order of intervals in the list or on whether
    * the limited list contains the earliest or latest intervals of the datasource.
@@ -68,8 +62,6 @@
   List<Interval> retrieveUnusedSegmentIntervals(String dataSource, int limit);
 
   /**
-=======
->>>>>>> a23170e1
    * Retrieves all published segments that have partial or complete overlap with
    * the given interval and are marked as used.
    */
