/*
 * Licensed to the Apache Software Foundation (ASF) under one
 * or more contributor license agreements.  See the NOTICE file
 * distributed with this work for additional information
 * regarding copyright ownership.  The ASF licenses this file
 * to you under the Apache License, Version 2.0 (the
 * "License"); you may not use this file except in compliance
 * with the License.  You may obtain a copy of the License at
 *
 *   http://www.apache.org/licenses/LICENSE-2.0
 *
 * Unless required by applicable law or agreed to in writing,
 * software distributed under the License is distributed on an
 * "AS IS" BASIS, WITHOUT WARRANTIES OR CONDITIONS OF ANY
 * KIND, either express or implied.  See the License for the
 * specific language governing permissions and limitations
 * under the License.
 */

package org.apache.druid.server.coordinator;

import com.google.inject.Inject;
import org.apache.druid.client.ServerInventoryView;
import org.apache.druid.metadata.SegmentsMetadataManager;
import org.apache.druid.timeline.DataSegment;

import java.util.Collections;
import java.util.HashSet;
import java.util.Map;
import java.util.Set;
import java.util.concurrent.ConcurrentHashMap;

/**
 * Manages state of segments being loaded.
 */
public class SegmentStateManager
{
  private final LoadQueueTaskMaster taskMaster;
  private final ServerInventoryView serverInventoryView;
  private final SegmentsMetadataManager segmentsMetadataManager;

  private final ConcurrentHashMap<String, TierLoadingState> currentlyMovingSegments =
      new ConcurrentHashMap<>();
  private final ConcurrentHashMap<String, TierLoadingState> currentlyReplicatingSegments
      = new ConcurrentHashMap<>();

  @Inject
  public SegmentStateManager(
      ServerInventoryView serverInventoryView,
      SegmentsMetadataManager segmentsMetadataManager,
      LoadQueueTaskMaster taskMaster
  )
  {
    this.serverInventoryView = serverInventoryView;
    this.segmentsMetadataManager = segmentsMetadataManager;
    this.taskMaster = taskMaster;
  }

  /**
   * Queues load of the segment on the given server.
   */
  public boolean loadSegment(
      DataSegment segment,
      ServerHolder server,
      boolean isFirstLoadOnTier,
      ReplicationThrottler throttler
  )
  {
    // Check if this load operation has to be throttled
    final String tier = server.getServer().getTier();
    final SegmentAction action;
    if (isFirstLoadOnTier) {
      action = SegmentAction.LOAD;
    } else if (canLoadReplica(tier, throttler)) {
      action = SegmentAction.REPLICATE;
    } else {
      throttler.incrementThrottledReplicas(tier);
      return false;
    }

    try {
      if (!server.startOperation(action, segment)) {
        return false;
      }

      final LoadPeonCallback callback;
      if (isFirstLoadOnTier) {
        callback = null;
      } else {
        throttler.incrementAssignedReplicas(tier);

        final TierLoadingState replicatingInTier = currentlyReplicatingSegments
            .computeIfAbsent(tier, t -> new TierLoadingState(throttler.getMaxLifetime()));
        replicatingInTier.markStarted(segment.getId(), server.getServer().getHost());
        callback = success -> replicatingInTier.markCompleted(segment.getId());
      }

      server.getPeon().loadSegment(segment, action, callback);
      return true;
    }
    catch (Exception e) {
      server.cancelOperation(action, segment);
      return false;
    }
  }

  public boolean dropSegment(DataSegment segment, ServerHolder server)
  {
    try {
      if (server.startOperation(SegmentAction.DROP, segment)) {
        server.getPeon().dropSegment(segment, null);
        return true;
      } else {
        return false;
      }
    }
    catch (Exception e) {
      server.cancelOperation(SegmentAction.DROP, segment);
      return false;
    }
  }

  public boolean moveSegment(
      DataSegment segment,
      ServerHolder serverA,
      ServerHolder serverB,
      int maxLifetimeInBalancingQueue
  )
  {
    final TierLoadingState segmentsMovingInTier = currentlyMovingSegments.computeIfAbsent(
        serverB.getServer().getTier(),
        t -> new TierLoadingState(maxLifetimeInBalancingQueue)
    );
<<<<<<< HEAD

    final LoadQueuePeon fromServerPeon = fromServer.getPeon();
=======
    final LoadQueuePeon peonA = serverA.getPeon();
>>>>>>> 0d91c2c4
    final LoadPeonCallback moveFinishCallback = success -> {
      peonA.unmarkSegmentToDrop(segment);
      segmentsMovingInTier.markCompleted(segment.getId());
    };

<<<<<<< HEAD
    final LoadQueuePeon toServerPeon = toServer.getPeon();
    final String toServerName = toServer.getServer().getName();
    try {
      if (!toServer.canLoadSegment(segment)
          || !toServer.startOperation(segment, SegmentState.MOVING_TO)) {
        return false;
      }

      // mark segment to drop before it is actually loaded on server
      // to be able to account for this information in BalancerStrategy immediately
      fromServerPeon.markSegmentToDrop(segment);
      segmentsMovingInTier.markStarted(segment.getId(), fromServer.getServer().getHost());

      toServerPeon.loadSegment(
=======
    // mark segment to drop before it is actually loaded on server
    // to be able to account for this information in BalancerStrategy immediately
    serverB.startOperation(SegmentAction.MOVE_TO, segment);
    peonA.markSegmentToDrop(segment);
    segmentsMovingInTier.markStarted(segment.getId(), serverA.getServer().getHost());

    final LoadQueuePeon peonB = serverB.getPeon();
    final String serverNameB = serverB.getServer().getName();
    try {
      peonB.loadSegment(
>>>>>>> 0d91c2c4
          segment,
          SegmentAction.MOVE_TO,
          success -> {
            // Drop segment only if:
            // (1) segment load was successful on serverB
            // AND (2) segment not already queued for drop on serverA
            // AND (3a) loading is http-based
            //     OR (3b) inventory shows segment loaded on serverB

            // Do not check the inventory with http loading as the HTTP
            // response is enough to determine load success or failure
            if (success
                && !peonA.getSegmentsToDrop().contains(segment)
                && (taskMaster.isHttpLoading()
                    || serverInventoryView.isSegmentLoadedByServer(serverNameB, segment))) {
              peonA.dropSegment(segment, moveFinishCallback);
            } else {
              moveFinishCallback.execute(success);
            }
          }
      );
    }
    catch (Exception e) {
      serverB.cancelOperation(SegmentAction.MOVE_TO, segment);
      moveFinishCallback.execute(false);
      throw new RuntimeException(e);
    }

    return true;
  }

  /**
   * Marks the given segment as unused.
   */
  public boolean deleteSegment(DataSegment segment)
  {
    return segmentsMetadataManager.markSegmentAsUnused(segment.getId());
  }

  /**
   * Reduces the lifetimes of the segments currently being moved in all the tiers,
   * and returns a map from tier names to the corresponding state.
   */
  public Map<String, TierLoadingState> reduceLifetimesOfMovingSegments()
  {
    return reduceLifetimesAndCreateCopy(currentlyMovingSegments);
  }

  /**
   * Reduces the lifetimes of the segments currently being replicated in the tiers,
   * and returns a map from tier names to the corresponding state.
   */
  public Map<String, TierLoadingState> reduceLifetimesOfReplicatingSegments()
  {
    return reduceLifetimesAndCreateCopy(currentlyReplicatingSegments);
  }

  private Map<String, TierLoadingState> reduceLifetimesAndCreateCopy(
      Map<String, TierLoadingState> inFlightSegments
  )
  {
    final Set<String> inactiveTiers = new HashSet<>();
    inFlightSegments.forEach((tier, holder) -> {
      if (holder.getNumProcessingSegments() == 0) {
        inactiveTiers.add(tier);
      }
      holder.reduceLifetime();
    });

    // Reset state for inactive tiers
    inactiveTiers.forEach(inFlightSegments::remove);

    return Collections.unmodifiableMap(inFlightSegments);
  }

  private boolean canLoadReplica(String tier, ReplicationThrottler throttler)
  {
    final TierLoadingState tierState = currentlyReplicatingSegments.get(tier);
    return tierState == null
           || throttler.canAssignReplica(tier, tierState.getNumProcessingSegments());
  }

}<|MERGE_RESOLUTION|>--- conflicted
+++ resolved
@@ -131,33 +131,12 @@
         serverB.getServer().getTier(),
         t -> new TierLoadingState(maxLifetimeInBalancingQueue)
     );
-<<<<<<< HEAD
-
-    final LoadQueuePeon fromServerPeon = fromServer.getPeon();
-=======
     final LoadQueuePeon peonA = serverA.getPeon();
->>>>>>> 0d91c2c4
     final LoadPeonCallback moveFinishCallback = success -> {
       peonA.unmarkSegmentToDrop(segment);
       segmentsMovingInTier.markCompleted(segment.getId());
     };
 
-<<<<<<< HEAD
-    final LoadQueuePeon toServerPeon = toServer.getPeon();
-    final String toServerName = toServer.getServer().getName();
-    try {
-      if (!toServer.canLoadSegment(segment)
-          || !toServer.startOperation(segment, SegmentState.MOVING_TO)) {
-        return false;
-      }
-
-      // mark segment to drop before it is actually loaded on server
-      // to be able to account for this information in BalancerStrategy immediately
-      fromServerPeon.markSegmentToDrop(segment);
-      segmentsMovingInTier.markStarted(segment.getId(), fromServer.getServer().getHost());
-
-      toServerPeon.loadSegment(
-=======
     // mark segment to drop before it is actually loaded on server
     // to be able to account for this information in BalancerStrategy immediately
     serverB.startOperation(SegmentAction.MOVE_TO, segment);
@@ -168,7 +147,6 @@
     final String serverNameB = serverB.getServer().getName();
     try {
       peonB.loadSegment(
->>>>>>> 0d91c2c4
           segment,
           SegmentAction.MOVE_TO,
           success -> {
