/*
 * Licensed to the Apache Software Foundation (ASF) under one
 * or more contributor license agreements.  See the NOTICE file
 * distributed with this work for additional information
 * regarding copyright ownership.  The ASF licenses this file
 * to you under the Apache License, Version 2.0 (the
 * "License"); you may not use this file except in compliance
 * with the License.  You may obtain a copy of the License at
 *
 *   http://www.apache.org/licenses/LICENSE-2.0
 *
 * Unless required by applicable law or agreed to in writing,
 * software distributed under the License is distributed on an
 * "AS IS" BASIS, WITHOUT WARRANTIES OR CONDITIONS OF ANY
 * KIND, either express or implied.  See the License for the
 * specific language governing permissions and limitations
 * under the License.
 */

package org.apache.druid.server.coordinator;

import com.fasterxml.jackson.databind.ObjectMapper;
import com.google.common.annotations.VisibleForTesting;
import com.google.common.collect.ImmutableList;
import com.google.common.collect.Ordering;
import com.google.common.collect.Sets;
import com.google.common.util.concurrent.ListeningExecutorService;
import com.google.common.util.concurrent.MoreExecutors;
import com.google.inject.Inject;
import it.unimi.dsi.fastutil.objects.Object2IntMap;
import it.unimi.dsi.fastutil.objects.Object2IntMaps;
import it.unimi.dsi.fastutil.objects.Object2IntOpenHashMap;
import it.unimi.dsi.fastutil.objects.Object2LongMap;
import org.apache.druid.client.DataSourcesSnapshot;
import org.apache.druid.client.DruidDataSource;
import org.apache.druid.client.DruidServer;
import org.apache.druid.client.ImmutableDruidDataSource;
import org.apache.druid.client.ImmutableDruidServer;
import org.apache.druid.client.ServerInventoryView;
import org.apache.druid.client.coordinator.Coordinator;
import org.apache.druid.client.indexing.IndexingServiceClient;
import org.apache.druid.common.config.JacksonConfigManager;
import org.apache.druid.curator.discovery.ServiceAnnouncer;
import org.apache.druid.discovery.DruidLeaderSelector;
import org.apache.druid.guice.ManageLifecycle;
import org.apache.druid.guice.annotations.CoordinatorIndexingServiceDuty;
import org.apache.druid.guice.annotations.CoordinatorMetadataStoreManagementDuty;
import org.apache.druid.guice.annotations.Self;
import org.apache.druid.java.util.common.DateTimes;
import org.apache.druid.java.util.common.Pair;
import org.apache.druid.java.util.common.concurrent.Execs;
import org.apache.druid.java.util.common.concurrent.ScheduledExecutorFactory;
import org.apache.druid.java.util.common.concurrent.ScheduledExecutors;
import org.apache.druid.java.util.common.guava.Comparators;
import org.apache.druid.java.util.common.lifecycle.LifecycleStart;
import org.apache.druid.java.util.common.lifecycle.LifecycleStop;
import org.apache.druid.java.util.emitter.EmittingLogger;
import org.apache.druid.java.util.emitter.service.ServiceEmitter;
import org.apache.druid.java.util.emitter.service.ServiceMetricEvent;
import org.apache.druid.metadata.MetadataRuleManager;
import org.apache.druid.metadata.SegmentsMetadataManager;
import org.apache.druid.query.DruidMetrics;
import org.apache.druid.server.DruidNode;
import org.apache.druid.server.coordinator.duty.BalanceSegments;
import org.apache.druid.server.coordinator.duty.CompactSegments;
import org.apache.druid.server.coordinator.duty.CoordinatorCustomDutyGroup;
import org.apache.druid.server.coordinator.duty.CoordinatorCustomDutyGroups;
import org.apache.druid.server.coordinator.duty.CoordinatorDuty;
import org.apache.druid.server.coordinator.duty.EmitClusterStatsAndMetrics;
import org.apache.druid.server.coordinator.duty.LogUsedSegments;
import org.apache.druid.server.coordinator.duty.MarkAsUnusedOvershadowedSegments;
import org.apache.druid.server.coordinator.duty.RunRules;
import org.apache.druid.server.coordinator.duty.UnloadUnusedSegments;
import org.apache.druid.server.coordinator.rules.LoadRule;
import org.apache.druid.server.coordinator.rules.Rule;
import org.apache.druid.server.initialization.jetty.ServiceUnavailableException;
import org.apache.druid.server.lookup.cache.LookupCoordinatorManager;
import org.apache.druid.timeline.DataSegment;
import org.apache.druid.timeline.SegmentId;
import org.joda.time.DateTime;
import org.joda.time.Duration;

import javax.annotation.Nullable;
import java.util.ArrayList;
import java.util.Arrays;
import java.util.Collection;
import java.util.HashMap;
import java.util.List;
import java.util.Map;
import java.util.Set;
import java.util.concurrent.Callable;
import java.util.concurrent.ConcurrentHashMap;
import java.util.concurrent.ConcurrentMap;
import java.util.concurrent.ScheduledExecutorService;
import java.util.concurrent.TimeUnit;
import java.util.stream.Collectors;

/**
 *
 */
@ManageLifecycle
public class DruidCoordinator
{
  /**
   * This comparator orders "freshest" segments first, i. e. segments with most recent intervals.
   *
   * It is used in historical nodes' {@link LoadQueuePeon}s to make historicals load more recent segment first.
   *
   * It is also used in {@link DruidCoordinatorRuntimeParams} for {@link
   * DruidCoordinatorRuntimeParams#getUsedSegments()} - a collection of segments to be considered during some
   * coordinator run for different {@link CoordinatorDuty}s. The order matters only for {@link
   * RunRules}, which tries to apply the rules while iterating the segments in the order imposed by
   * this comparator. In {@link LoadRule} the throttling limit may be hit (via {@link ReplicationThrottler}; see
   * {@link CoordinatorDynamicConfig#getReplicationThrottleLimit()}). So before we potentially hit this limit, we want
   * to schedule loading the more recent segments (among all of those that need to be loaded).
   *
   * In both {@link LoadQueuePeon}s and {@link RunRules}, we want to load more recent segments first
   * because presumably they are queried more often and contain are more important data for users, so if the Druid
   * cluster has availability problems and struggling to make all segments available immediately, at least we try to
   * make more "important" (more recent) segments available as soon as possible.
   */
  static final Ordering<DataSegment> SEGMENT_COMPARATOR_RECENT_FIRST = Ordering
      .from(Comparators.intervalsByEndThenStart())
      .onResultOf(DataSegment::getInterval)
      .compound(Ordering.<DataSegment>natural())
      .reverse();

  private static final EmittingLogger log = new EmittingLogger(DruidCoordinator.class);

  private final Object lock = new Object();
  private final DruidCoordinatorConfig config;
  private final JacksonConfigManager configManager;
  private final SegmentsMetadataManager segmentsMetadataManager;
  private final ServerInventoryView serverInventoryView;
  private final MetadataRuleManager metadataRuleManager;

  private final ServiceEmitter emitter;
  private final IndexingServiceClient indexingServiceClient;
  private final ScheduledExecutorService exec;
  private final LoadQueueTaskMaster taskMaster;
  private final Map<String, LoadQueuePeon> loadManagementPeons;
  private final SegmentStateManager segmentStateManager;
  private final ServiceAnnouncer serviceAnnouncer;
  private final DruidNode self;
  private final Set<CoordinatorDuty> indexingServiceDuties;
  private final Set<CoordinatorDuty> metadataStoreManagementDuties;
  private final CoordinatorCustomDutyGroups customDutyGroups;
  private final BalancerStrategyFactory factory;
  private final LookupCoordinatorManager lookupCoordinatorManager;
  private final DruidLeaderSelector coordLeaderSelector;
  private final ObjectMapper objectMapper;
  private final CompactSegments compactSegments;

  private volatile boolean started = false;
  private volatile SegmentReplicantLookup segmentReplicantLookup = null;
  private volatile DruidCluster cluster = null;

  private int cachedBalancerThreadNumber;
  private ListeningExecutorService balancerExec;

  public static final String HISTORICAL_MANAGEMENT_DUTIES_DUTY_GROUP = "HistoricalManagementDuties";
  private static final String METADATA_STORE_MANAGEMENT_DUTIES_DUTY_GROUP = "MetadataStoreManagementDuties";
  private static final String INDEXING_SERVICE_DUTIES_DUTY_GROUP = "IndexingServiceDuties";
  private static final String COMPACT_SEGMENTS_DUTIES_DUTY_GROUP = "CompactSegmentsDuties";

  @Inject
  public DruidCoordinator(
      DruidCoordinatorConfig config,
      JacksonConfigManager configManager,
      SegmentsMetadataManager segmentsMetadataManager,
      ServerInventoryView serverInventoryView,
      MetadataRuleManager metadataRuleManager,
      ServiceEmitter emitter,
      ScheduledExecutorFactory scheduledExecutorFactory,
      IndexingServiceClient indexingServiceClient,
      LoadQueueTaskMaster taskMaster,
      SegmentStateManager segmentStateManager,
      ServiceAnnouncer serviceAnnouncer,
      @Self DruidNode self,
      @CoordinatorMetadataStoreManagementDuty Set<CoordinatorDuty> metadataStoreManagementDuties,
      @CoordinatorIndexingServiceDuty Set<CoordinatorDuty> indexingServiceDuties,
      CoordinatorCustomDutyGroups customDutyGroups,
      BalancerStrategyFactory factory,
      LookupCoordinatorManager lookupCoordinatorManager,
      @Coordinator DruidLeaderSelector coordLeaderSelector,
      ObjectMapper objectMapper
  )
  {
    this(
        config,
        configManager,
        segmentsMetadataManager,
        serverInventoryView,
        metadataRuleManager,
        emitter,
        scheduledExecutorFactory,
        indexingServiceClient,
        taskMaster,
        segmentStateManager,
        serviceAnnouncer,
        self,
        new ConcurrentHashMap<>(),
        indexingServiceDuties,
        metadataStoreManagementDuties,
        customDutyGroups,
        factory,
        lookupCoordinatorManager,
        coordLeaderSelector,
        objectMapper
    );
  }

  DruidCoordinator(
      DruidCoordinatorConfig config,
      JacksonConfigManager configManager,
      SegmentsMetadataManager segmentsMetadataManager,
      ServerInventoryView serverInventoryView,
      MetadataRuleManager metadataRuleManager,
      ServiceEmitter emitter,
      ScheduledExecutorFactory scheduledExecutorFactory,
      IndexingServiceClient indexingServiceClient,
      LoadQueueTaskMaster taskMaster,
      SegmentStateManager segmentStateManager,
      ServiceAnnouncer serviceAnnouncer,
      DruidNode self,
      ConcurrentMap<String, LoadQueuePeon> loadQueuePeonMap,
      Set<CoordinatorDuty> indexingServiceDuties,
      Set<CoordinatorDuty> metadataStoreManagementDuties,
      CoordinatorCustomDutyGroups customDutyGroups,
      BalancerStrategyFactory factory,
      LookupCoordinatorManager lookupCoordinatorManager,
      DruidLeaderSelector coordLeaderSelector,
      ObjectMapper objectMapper
  )
  {
    this.config = config;
    this.configManager = configManager;

    this.segmentsMetadataManager = segmentsMetadataManager;
    this.serverInventoryView = serverInventoryView;
    this.metadataRuleManager = metadataRuleManager;
    this.emitter = emitter;
    this.indexingServiceClient = indexingServiceClient;
    this.taskMaster = taskMaster;
    this.serviceAnnouncer = serviceAnnouncer;
    this.self = self;
    this.indexingServiceDuties = indexingServiceDuties;
    this.metadataStoreManagementDuties = metadataStoreManagementDuties;
    this.customDutyGroups = customDutyGroups;

    this.exec = scheduledExecutorFactory.create(1, "Coordinator-Exec--%d");

    this.loadManagementPeons = loadQueuePeonMap;
    this.factory = factory;
    this.lookupCoordinatorManager = lookupCoordinatorManager;
    this.coordLeaderSelector = coordLeaderSelector;
    this.objectMapper = objectMapper;
    this.compactSegments = initializeCompactSegmentsDuty();
    this.segmentStateManager = segmentStateManager;
  }

  public boolean isLeader()
  {
    return coordLeaderSelector.isLeader();
  }

  public Map<String, LoadQueuePeon> getLoadManagementPeons()
  {
    return loadManagementPeons;
  }

  /**
   * @return tier -> { dataSource -> underReplicationCount } map
   */
  public Map<String, Object2LongMap<String>> computeUnderReplicationCountsPerDataSourcePerTier()
  {
    final Iterable<DataSegment> dataSegments = segmentsMetadataManager.iterateAllUsedSegments();
    return computeUnderReplicationCountsPerDataSourcePerTierForSegmentsInternal(dataSegments, false);
  }

  /**
   * @return tier -> { dataSource -> underReplicationCount } map
   */
  public Map<String, Object2LongMap<String>> computeUnderReplicationCountsPerDataSourcePerTierUsingClusterView()
  {
    final Iterable<DataSegment> dataSegments = segmentsMetadataManager.iterateAllUsedSegments();
    return computeUnderReplicationCountsPerDataSourcePerTierForSegmentsInternal(dataSegments, true);
  }

  /**
   * segmentReplicantLookup use in this method could potentially be stale since it is only updated on coordinator runs.
   * However, this is ok as long as the {@param dataSegments} is refreshed/latest as this would at least still ensure
   * that the stale data in segmentReplicantLookup would be under counting replication levels,
   * rather than potentially falsely reporting that everything is available.
   *
   * @return tier -> { dataSource -> underReplicationCount } map
   */
  public Map<String, Object2LongMap<String>> computeUnderReplicationCountsPerDataSourcePerTierForSegments(
      Iterable<DataSegment> dataSegments
  )
  {
    return computeUnderReplicationCountsPerDataSourcePerTierForSegmentsInternal(dataSegments, false);
  }

  /**
   * segmentReplicantLookup or cluster use in this method could potentially be stale since it is only updated on coordinator runs.
   * However, this is ok as long as the {@param dataSegments} is refreshed/latest as this would at least still ensure
   * that the stale data in segmentReplicantLookup and cluster would be under counting replication levels,
   * rather than potentially falsely reporting that everything is available.
   *
   * @return tier -> { dataSource -> underReplicationCount } map
   */
  public Map<String, Object2LongMap<String>> computeUnderReplicationCountsPerDataSourcePerTierForSegmentsUsingClusterView(
      Iterable<DataSegment> dataSegments
  )
  {
    return computeUnderReplicationCountsPerDataSourcePerTierForSegmentsInternal(dataSegments, true);
  }

  public Object2IntMap<String> computeNumsUnavailableUsedSegmentsPerDataSource()
  {
    if (segmentReplicantLookup == null) {
      return Object2IntMaps.emptyMap();
    }

    final Object2IntOpenHashMap<String> numsUnavailableUsedSegmentsPerDataSource = new Object2IntOpenHashMap<>();

    final Iterable<DataSegment> dataSegments = segmentsMetadataManager.iterateAllUsedSegments();

    for (DataSegment segment : dataSegments) {
<<<<<<< HEAD
      if (segmentReplicantLookup.getTotalLoadedReplicas(segment.getId()) == 0) {
=======
      if (segmentReplicantLookup.getTotalServedReplicas(segment.getId()) == 0) {
>>>>>>> 0d91c2c4
        numsUnavailableUsedSegmentsPerDataSource.addTo(segment.getDataSource(), 1);
      } else {
        numsUnavailableUsedSegmentsPerDataSource.addTo(segment.getDataSource(), 0);
      }
    }

    return numsUnavailableUsedSegmentsPerDataSource;
  }

  public Map<String, Double> getLoadStatus()
  {
    final Map<String, Double> loadStatus = new HashMap<>();
    final Collection<ImmutableDruidDataSource> dataSources =
        segmentsMetadataManager.getImmutableDataSourcesWithAllUsedSegments();

    for (ImmutableDruidDataSource dataSource : dataSources) {
      final Set<DataSegment> segments = Sets.newHashSet(dataSource.getSegments());
      final int numPublishedSegments = segments.size();

      // remove loaded segments
      for (DruidServer druidServer : serverInventoryView.getInventory()) {
        final DruidDataSource loadedView = druidServer.getDataSource(dataSource.getName());
        if (loadedView != null) {
          // This does not use segments.removeAll(loadedView.getSegments()) for performance reasons.
          // Please see https://github.com/apache/druid/pull/5632 and LoadStatusBenchmark for more info.
          for (DataSegment serverSegment : loadedView.getSegments()) {
            segments.remove(serverSegment);
          }
        }
      }
      final int numUnavailableSegments = segments.size();
      loadStatus.put(
          dataSource.getName(),
          100 * ((double) (numPublishedSegments - numUnavailableSegments) / (double) numPublishedSegments)
      );
    }

    return loadStatus;
  }

  @Nullable
  public Long getTotalSizeOfSegmentsAwaitingCompaction(String dataSource)
  {
    return compactSegments.getTotalSizeOfSegmentsAwaitingCompaction(dataSource);
  }

  @Nullable
  public AutoCompactionSnapshot getAutoCompactionSnapshotForDataSource(String dataSource)
  {
    return compactSegments.getAutoCompactionSnapshot(dataSource);
  }

  public Map<String, AutoCompactionSnapshot> getAutoCompactionSnapshot()
  {
    return compactSegments.getAutoCompactionSnapshot();
  }

  public CoordinatorDynamicConfig getDynamicConfigs()
  {
    return CoordinatorDynamicConfig.current(configManager);
  }

  public CoordinatorCompactionConfig getCompactionConfig()
  {
    return CoordinatorCompactionConfig.current(configManager);
  }

  public void markSegmentsAsUnused(String datasource, Set<SegmentId> segmentIds)
  {
    log.debug("Marking [%d] segments of datasource [%s] as unused: %s", segmentIds.size(), datasource, segmentIds);
    int updatedCount = segmentsMetadataManager.markSegmentsAsUnused(segmentIds);
    log.info("Successfully marked [%d] segments of datasource [%s] as unused", updatedCount, datasource);
  }

  public void markSegmentAsUnused(DataSegment segment)
  {
    log.debug("Marking segment[%s] as unused", segment.getId());
    segmentsMetadataManager.markSegmentAsUnused(segment.getId());
  }

  public String getCurrentLeader()
  {
    return coordLeaderSelector.getCurrentLeader();
  }

  @VisibleForTesting
  public int getCachedBalancerThreadNumber()
  {
    return cachedBalancerThreadNumber;
  }

  @VisibleForTesting
  public ListeningExecutorService getBalancerExec()
  {
    return balancerExec;
  }

  @LifecycleStart
  public void start()
  {
    synchronized (lock) {
      if (started) {
        return;
      }
      started = true;

      coordLeaderSelector.registerListener(
          new DruidLeaderSelector.Listener()
          {
            @Override
            public void becomeLeader()
            {
              DruidCoordinator.this.becomeLeader();
            }

            @Override
            public void stopBeingLeader()
            {
              DruidCoordinator.this.stopBeingLeader();
            }
          }
      );
    }
  }

  @LifecycleStop
  public void stop()
  {
    synchronized (lock) {
      if (!started) {
        return;
      }

      coordLeaderSelector.unregisterListener();

      started = false;

      exec.shutdownNow();

      if (balancerExec != null) {
        balancerExec.shutdownNow();
      }
    }
  }

  public void runCompactSegmentsDuty()
  {
    final int startingLeaderCounter = coordLeaderSelector.localTerm();
    DutiesRunnable compactSegmentsDuty = new DutiesRunnable(makeCompactSegmentsDuty(), startingLeaderCounter, COMPACT_SEGMENTS_DUTIES_DUTY_GROUP);
    compactSegmentsDuty.run();
  }

  private Map<String, Object2LongMap<String>> computeUnderReplicationCountsPerDataSourcePerTierForSegmentsInternal(
      Iterable<DataSegment> dataSegments,
      boolean computeUsingClusterView
  )
  {
    final Map<String, Object2LongMap<String>> underReplicationCountsPerDataSourcePerTier = new HashMap<>();

    if (segmentReplicantLookup == null) {
      return underReplicationCountsPerDataSourcePerTier;
    }

    if (computeUsingClusterView && cluster == null) {
      throw new ServiceUnavailableException(
          "coordinator hasn't populated information about cluster yet, try again later");
    }

    final DateTime now = DateTimes.nowUtc();

    for (final DataSegment segment : dataSegments) {
      final List<Rule> rules = metadataRuleManager.getRulesWithDefault(segment.getDataSource());

      for (final Rule rule : rules) {
        if (!rule.appliesTo(segment, now)) {
          // Rule did not match. Continue to the next Rule.
          continue;
        }
        if (!rule.canLoadSegments()) {
          // Rule matched but rule does not and cannot load segments.
          // Hence, there is no need to update underReplicationCountsPerDataSourcePerTier map
          break;
        }

        if (computeUsingClusterView) {
          rule.updateUnderReplicatedWithClusterView(
              underReplicationCountsPerDataSourcePerTier,
              segmentReplicantLookup,
              cluster,
              segment
          );
        } else {
          rule.updateUnderReplicated(underReplicationCountsPerDataSourcePerTier, segmentReplicantLookup, segment);
        }

        // Only the first matching rule applies. This is because the Coordinator cycle through all used segments
        // and match each segment with the first rule that applies. Each segment may only match a single rule.
        break;
      }
    }

    return underReplicationCountsPerDataSourcePerTier;
  }

  private void becomeLeader()
  {
    synchronized (lock) {
      if (!started) {
        return;
      }

      log.info(
          "I am the leader of the coordinators, all must bow! Starting coordination in [%s].",
          config.getCoordinatorStartDelay()
      );

      segmentsMetadataManager.startPollingDatabasePeriodically();
      metadataRuleManager.start();
      lookupCoordinatorManager.start();
      serviceAnnouncer.announce(self);
      final int startingLeaderCounter = coordLeaderSelector.localTerm();

      final List<Pair<? extends DutiesRunnable, Duration>> dutiesRunnables = new ArrayList<>();
      dutiesRunnables.add(
          Pair.of(
              new DutiesRunnable(makeHistoricalManagementDuties(), startingLeaderCounter, HISTORICAL_MANAGEMENT_DUTIES_DUTY_GROUP),
              config.getCoordinatorPeriod()
          )
      );
      if (indexingServiceClient != null) {
        dutiesRunnables.add(
            Pair.of(
                new DutiesRunnable(makeIndexingServiceDuties(), startingLeaderCounter, INDEXING_SERVICE_DUTIES_DUTY_GROUP),
                config.getCoordinatorIndexingPeriod()
            )
        );
      }
      dutiesRunnables.add(
          Pair.of(
              new DutiesRunnable(makeMetadataStoreManagementDuties(), startingLeaderCounter, METADATA_STORE_MANAGEMENT_DUTIES_DUTY_GROUP),
              config.getCoordinatorMetadataStoreManagementPeriod()
          )
      );

      for (CoordinatorCustomDutyGroup customDutyGroup : customDutyGroups.getCoordinatorCustomDutyGroups()) {
        dutiesRunnables.add(
            Pair.of(
                new DutiesRunnable(customDutyGroup.getCustomDutyList(), startingLeaderCounter, customDutyGroup.getName()),
                customDutyGroup.getPeriod()
            )
        );
        log.info(
            "Done making custom coordinator duties %s for group %s",
            customDutyGroup.getCustomDutyList().stream().map(duty -> duty.getClass().getName()).collect(Collectors.toList()),
            customDutyGroup.getName()
        );
      }

      for (final Pair<? extends DutiesRunnable, Duration> dutiesRunnable : dutiesRunnables) {
        // CompactSegmentsDuty can takes a non trival amount of time to complete.
        // Hence, we schedule at fixed rate to make sure the other tasks still run at approximately every
        // config.getCoordinatorIndexingPeriod() period. Note that cautious should be taken
        // if setting config.getCoordinatorIndexingPeriod() lower than the default value.
        ScheduledExecutors.scheduleAtFixedRate(
            exec,
            config.getCoordinatorStartDelay(),
            dutiesRunnable.rhs,
            new Callable<ScheduledExecutors.Signal>()
            {
              private final DutiesRunnable theRunnable = dutiesRunnable.lhs;

              @Override
              public ScheduledExecutors.Signal call()
              {
                if (coordLeaderSelector.isLeader() && startingLeaderCounter == coordLeaderSelector.localTerm()) {
                  theRunnable.run();
                }
                if (coordLeaderSelector.isLeader()
                    && startingLeaderCounter == coordLeaderSelector.localTerm()) { // (We might no longer be leader)
                  return ScheduledExecutors.Signal.REPEAT;
                } else {
                  return ScheduledExecutors.Signal.STOP;
                }
              }
            }
        );
      }
    }
  }

  private void stopBeingLeader()
  {
    synchronized (lock) {

      log.info("I am no longer the leader...");

      for (String server : loadManagementPeons.keySet()) {
        LoadQueuePeon peon = loadManagementPeons.remove(server);
        peon.stop();
      }
      loadManagementPeons.clear();

      serviceAnnouncer.unannounce(self);
      lookupCoordinatorManager.stop();
      metadataRuleManager.stop();
      segmentsMetadataManager.stopPollingDatabasePeriodically();

      if (balancerExec != null) {
        balancerExec.shutdownNow();
        balancerExec = null;
      }
    }
  }

  private List<CoordinatorDuty> makeHistoricalManagementDuties()
  {
    return ImmutableList.of(
        new LogUsedSegments(),
        new UpdateCoordinatorStateAndPrepareCluster(),
        new RunRules(segmentStateManager),
        new UnloadUnusedSegments(),
        new MarkAsUnusedOvershadowedSegments(DruidCoordinator.this),
        new BalanceSegments(segmentStateManager)
    );
  }

  @VisibleForTesting
  List<CoordinatorDuty> makeIndexingServiceDuties()
  {
    List<CoordinatorDuty> duties = new ArrayList<>();
    duties.add(new LogUsedSegments());
    duties.addAll(indexingServiceDuties);
    // CompactSegmentsDuty should be the last duty as it can take a long time to complete
    // We do not have to add compactSegments if it is already enabled in the custom duty group
    if (getCompactSegmentsDutyFromCustomGroups().isEmpty()) {
      duties.addAll(makeCompactSegmentsDuty());
    }
    log.debug(
        "Done making indexing service duties %s",
        duties.stream().map(duty -> duty.getClass().getName()).collect(Collectors.toList())
    );
    return ImmutableList.copyOf(duties);
  }

  private List<CoordinatorDuty> makeMetadataStoreManagementDuties()
  {
    List<CoordinatorDuty> duties = ImmutableList.<CoordinatorDuty>builder()
                                                .addAll(metadataStoreManagementDuties)
                                                .build();

    log.debug(
        "Done making metadata store management duties %s",
        duties.stream().map(duty -> duty.getClass().getName()).collect(Collectors.toList())
    );
    return ImmutableList.copyOf(duties);
  }

  @VisibleForTesting
  CompactSegments initializeCompactSegmentsDuty()
  {
    List<CompactSegments> compactSegmentsDutyFromCustomGroups = getCompactSegmentsDutyFromCustomGroups();
    if (compactSegmentsDutyFromCustomGroups.isEmpty()) {
      return new CompactSegments(config, objectMapper, indexingServiceClient);
    } else {
      if (compactSegmentsDutyFromCustomGroups.size() > 1) {
        log.warn("More than one compactSegments duty is configured in the Coordinator Custom Duty Group. The first duty will be picked up.");
      }
      return compactSegmentsDutyFromCustomGroups.get(0);
    }
  }

  @VisibleForTesting
  List<CompactSegments> getCompactSegmentsDutyFromCustomGroups()
  {
    return customDutyGroups.getCoordinatorCustomDutyGroups()
                           .stream()
                           .flatMap(coordinatorCustomDutyGroup -> coordinatorCustomDutyGroup.getCustomDutyList().stream())
                           .filter(duty -> duty instanceof CompactSegments)
                           .map(duty -> (CompactSegments) duty)
                           .collect(Collectors.toList());
  }

  private List<CoordinatorDuty> makeCompactSegmentsDuty()
  {
    return ImmutableList.of(compactSegments);
  }

  @VisibleForTesting
  protected class DutiesRunnable implements Runnable
  {
    private final long startTimeNanos = System.nanoTime();
    private final List<? extends CoordinatorDuty> duties;
    private final int startingLeaderCounter;
    private final String dutiesRunnableAlias;

    protected DutiesRunnable(List<? extends CoordinatorDuty> duties, final int startingLeaderCounter, String alias)
    {
      // Automatically add EmitClusterStatsAndMetrics duty to the group if it does not already exists
      // This is to avoid human coding error (forgetting to add the EmitClusterStatsAndMetrics duty to the group)
      // causing metrics from the duties to not being emitted.
      if (duties.stream().noneMatch(duty -> duty instanceof EmitClusterStatsAndMetrics)) {
        boolean isContainCompactSegmentDuty = duties.stream().anyMatch(duty -> duty instanceof CompactSegments);
        List<CoordinatorDuty> allDuties = new ArrayList<>(duties);
        allDuties.add(
            new EmitClusterStatsAndMetrics(DruidCoordinator.this, alias, isContainCompactSegmentDuty, emitter)
        );
        this.duties = allDuties;
      } else {
        this.duties = duties;
      }
      this.startingLeaderCounter = startingLeaderCounter;
      this.dutiesRunnableAlias = alias;
    }

    @VisibleForTesting
    protected void initBalancerExecutor()
    {
      final int currentNumber = getDynamicConfigs().getBalancerComputeThreads();
      final String threadNameFormat = "coordinator-cost-balancer-%s";
      // fist time initialization
      if (balancerExec == null) {
        balancerExec = MoreExecutors.listeningDecorator(Execs.multiThreaded(
            currentNumber,
            threadNameFormat
        ));
        cachedBalancerThreadNumber = currentNumber;
        return;
      }

      if (cachedBalancerThreadNumber != currentNumber) {
        log.info(
            "balancerComputeThreads has been changed from [%s] to [%s], recreating the thread pool.",
            cachedBalancerThreadNumber,
            currentNumber
        );
        balancerExec.shutdownNow();
        balancerExec = MoreExecutors.listeningDecorator(Execs.multiThreaded(
            currentNumber,
            threadNameFormat
        ));
        cachedBalancerThreadNumber = currentNumber;
      }
    }

    @Override
    public void run()
    {
      try {
        log.info("Starting coordinator run for group [%s]", dutiesRunnableAlias);
        final long globalStart = System.nanoTime();

        synchronized (lock) {
          if (!coordLeaderSelector.isLeader()) {
            log.info("LEGGO MY EGGO. [%s] is leader.", coordLeaderSelector.getCurrentLeader());
            stopBeingLeader();
            return;
          }
        }

        List<Boolean> allStarted = Arrays.asList(
            segmentsMetadataManager.isPollingDatabasePeriodically(),
            serverInventoryView.isStarted()
        );
        for (Boolean aBoolean : allStarted) {
          if (!aBoolean) {
            log.error("InventoryManagers not started[%s]", allStarted);
            stopBeingLeader();
            return;
          }
        }

        initBalancerExecutor();
        BalancerStrategy balancerStrategy = factory.createBalancerStrategy(balancerExec);

        // Do coordinator stuff.
        DataSourcesSnapshot dataSourcesSnapshot = segmentsMetadataManager.getSnapshotOfDataSourcesWithAllUsedSegments();

        DruidCoordinatorRuntimeParams params =
            DruidCoordinatorRuntimeParams
                .newBuilder()
                .withDatabaseRuleManager(metadataRuleManager)
                .withStartTimeNanos(startTimeNanos)
                .withSnapshotOfDataSourcesWithAllUsedSegments(dataSourcesSnapshot)
                .withDynamicConfigs(getDynamicConfigs())
                .withCompactionConfig(getCompactionConfig())
                .withEmitter(emitter)
                .withBalancerStrategy(balancerStrategy)
                .build();

        boolean coordinationPaused = getDynamicConfigs().getPauseCoordination();
        if (coordinationPaused
            && coordLeaderSelector.isLeader()
            && startingLeaderCounter == coordLeaderSelector.localTerm()) {

          log.info(
              "Coordination is paused via dynamic configs! I will not be running Coordination Duties at this time"
          );
        }

        for (CoordinatorDuty duty : duties) {
          // Don't read state and run state in the same duty otherwise racy conditions may exist
          if (!coordinationPaused
              && coordLeaderSelector.isLeader()
              && startingLeaderCounter == coordLeaderSelector.localTerm()) {

            final long start = System.nanoTime();
            params = duty.run(params);
            final long end = System.nanoTime();

            if (params == null) {
              // This duty wanted to cancel the run. No log message, since the duty should have logged a reason.
              return;
            } else {
              params.getCoordinatorStats().addToDutyStat("runtime", duty.getClass().getName(), TimeUnit.NANOSECONDS.toMillis(end - start));
            }
          }
        }
        // Emit the runtime of the full DutiesRunnable
        final long runMillis = TimeUnit.NANOSECONDS.toMillis(System.nanoTime() - globalStart);
        params.getEmitter().emit(
            new ServiceMetricEvent.Builder()
                .setDimension(DruidMetrics.DUTY_GROUP, dutiesRunnableAlias)
                .build("coordinator/global/time", runMillis)
        );
        log.info("Finished coordinator run for group [%s] in [%d ms]", dutiesRunnableAlias, runMillis);
      }
      catch (Exception e) {
        log.makeAlert(e, "Caught exception, ignoring so that schedule keeps going.").emit();
      }
    }

    @VisibleForTesting
    public List<? extends CoordinatorDuty> getDuties()
    {
      return duties;
    }

    @Override
    public String toString()
    {
      return "DutiesRunnable{" +
             "dutiesRunnableAlias='" + dutiesRunnableAlias + '\'' +
             '}';
    }
  }

  /**
   * Updates the enclosing {@link DruidCoordinator}'s state and prepares an immutable view of the cluster state (which
   * consists of {@link DruidCluster} and {@link SegmentReplicantLookup}) and feeds it into {@link
   * DruidCoordinatorRuntimeParams} for use in subsequent {@link CoordinatorDuty}s (see the order in {@link
   * #makeHistoricalManagementDuties()}).
   */
  private class UpdateCoordinatorStateAndPrepareCluster implements CoordinatorDuty
  {
    @Nullable
    @Override
    public DruidCoordinatorRuntimeParams run(DruidCoordinatorRuntimeParams params)
    {
      List<ImmutableDruidServer> currentServers = prepareCurrentServers();

      startPeonsForNewServers(currentServers);

      cluster = prepareCluster(params, currentServers);
      segmentReplicantLookup = SegmentReplicantLookup.make(cluster, getDynamicConfigs().getReplicateAfterLoadTimeout());

      stopPeonsForDisappearedServers(currentServers);

      return params.buildFromExisting()
                   .withDruidCluster(cluster)
                   .withLoadManagementPeons(loadManagementPeons)
                   .withSegmentReplicantLookup(segmentReplicantLookup)
                   .build();
    }

    List<ImmutableDruidServer> prepareCurrentServers()
    {
      List<ImmutableDruidServer> currentServers = serverInventoryView
          .getInventory()
          .stream()
          .filter(DruidServer::isSegmentReplicationOrBroadcastTarget)
          .map(DruidServer::toImmutableDruidServer)
          .collect(Collectors.toList());

      if (log.isDebugEnabled()) {
        // Display info about all segment-replicatable (historical and bridge) servers
        log.debug("Servers");
        for (ImmutableDruidServer druidServer : currentServers) {
          log.debug("  %s", druidServer);
          log.debug("    -- DataSources");
          for (ImmutableDruidDataSource druidDataSource : druidServer.getDataSources()) {
            log.debug("    %s", druidDataSource);
          }
        }
      }
      return currentServers;
    }

    void startPeonsForNewServers(List<ImmutableDruidServer> currentServers)
    {
      for (ImmutableDruidServer server : currentServers) {
        loadManagementPeons.computeIfAbsent(server.getName(), serverName -> {
          LoadQueuePeon loadQueuePeon = taskMaster.giveMePeon(server);
          loadQueuePeon.start();
          log.debug("Created LoadQueuePeon for server[%s].", server.getName());
          return loadQueuePeon;
        });
      }
    }

    DruidCluster prepareCluster(DruidCoordinatorRuntimeParams params, List<ImmutableDruidServer> currentServers)
    {
      Set<String> decommissioningServers = params.getCoordinatorDynamicConfig().getDecommissioningNodes();
      final int maxSegmentsInLoadQueue = params.getCoordinatorDynamicConfig().getMaxSegmentsInNodeLoadingQueue();
      final DruidCluster cluster = new DruidCluster();
      for (ImmutableDruidServer server : currentServers) {
        cluster.add(
            new ServerHolder(
                server,
                loadManagementPeons.get(server.getName()),
                decommissioningServers.contains(server.getHost()),
                maxSegmentsInLoadQueue
            )
        );
      }
      return cluster;
    }

    void stopPeonsForDisappearedServers(List<ImmutableDruidServer> servers)
    {
      final Set<String> disappeared = Sets.newHashSet(loadManagementPeons.keySet());
      for (ImmutableDruidServer server : servers) {
        disappeared.remove(server.getName());
      }
      for (String name : disappeared) {
        log.debug("Removing listener for server[%s] which is no longer there.", name);
        LoadQueuePeon peon = loadManagementPeons.remove(name);
        peon.stop();
      }
    }
  }
}
<|MERGE_RESOLUTION|>--- conflicted
+++ resolved
@@ -328,11 +328,7 @@
     final Iterable<DataSegment> dataSegments = segmentsMetadataManager.iterateAllUsedSegments();
 
     for (DataSegment segment : dataSegments) {
-<<<<<<< HEAD
-      if (segmentReplicantLookup.getTotalLoadedReplicas(segment.getId()) == 0) {
-=======
       if (segmentReplicantLookup.getTotalServedReplicas(segment.getId()) == 0) {
->>>>>>> 0d91c2c4
         numsUnavailableUsedSegmentsPerDataSource.addTo(segment.getDataSource(), 1);
       } else {
         numsUnavailableUsedSegmentsPerDataSource.addTo(segment.getDataSource(), 0);
