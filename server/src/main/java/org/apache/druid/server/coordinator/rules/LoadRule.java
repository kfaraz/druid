/*
 * Licensed to the Apache Software Foundation (ASF) under one
 * or more contributor license agreements.  See the NOTICE file
 * distributed with this work for additional information
 * regarding copyright ownership.  The ASF licenses this file
 * to you under the Apache License, Version 2.0 (the
 * "License"); you may not use this file except in compliance
 * with the License.  You may obtain a copy of the License at
 *
 *   http://www.apache.org/licenses/LICENSE-2.0
 *
 * Unless required by applicable law or agreed to in writing,
 * software distributed under the License is distributed on an
 * "AS IS" BASIS, WITHOUT WARRANTIES OR CONDITIONS OF ANY
 * KIND, either express or implied.  See the License for the
 * specific language governing permissions and limitations
 * under the License.
 */

package org.apache.druid.server.coordinator.rules;

import it.unimi.dsi.fastutil.objects.Object2LongMap;
import it.unimi.dsi.fastutil.objects.Object2LongOpenHashMap;
import org.apache.druid.java.util.common.IAE;
import org.apache.druid.java.util.emitter.EmittingLogger;
import org.apache.druid.server.coordinator.DruidCluster;
import org.apache.druid.server.coordinator.SegmentLoader;
import org.apache.druid.server.coordinator.SegmentReplicantLookup;
import org.apache.druid.timeline.DataSegment;

import java.util.Map;

/**
 * LoadRules indicate the number of replicants a segment should have in a given tier.
 */
public abstract class LoadRule implements Rule
{
  private static final EmittingLogger log = new EmittingLogger(LoadRule.class);

  @Override
  public void run(DataSegment segment, SegmentLoader loader)
  {
    loader.updateReplicas(segment, getTieredReplicants());
  }

  @Override
  public boolean canLoadSegments()
  {
    return true;
  }

  @Override
  public void updateUnderReplicated(
      Map<String, Object2LongMap<String>> underReplicatedPerTier,
      SegmentReplicantLookup segmentReplicantLookup,
      DataSegment segment
  )
  {
    getTieredReplicants().forEach((final String tier, final Integer ruleReplicants) -> {
<<<<<<< HEAD
      int currentReplicants = segmentReplicantLookup.getLoadedReplicas(segment.getId(), tier);
=======
      int currentReplicants = segmentReplicantLookup.getServedReplicas(segment.getId(), tier);
>>>>>>> 0d91c2c4
      Object2LongMap<String> underReplicationPerDataSource = underReplicatedPerTier.computeIfAbsent(
          tier,
          ignored -> new Object2LongOpenHashMap<>()
      );
      ((Object2LongOpenHashMap<String>) underReplicationPerDataSource).addTo(
          segment.getDataSource(),
          Math.max(ruleReplicants - currentReplicants, 0)
      );
    });
  }

  @Override
  public void updateUnderReplicatedWithClusterView(
      Map<String, Object2LongMap<String>> underReplicatedPerTier,
      SegmentReplicantLookup segmentReplicantLookup,
      DruidCluster cluster,
      DataSegment segment
  )
  {
    getTieredReplicants().forEach((final String tier, final Integer ruleReplicants) -> {
<<<<<<< HEAD
      int currentReplicants = segmentReplicantLookup.getLoadedReplicas(segment.getId(), tier);
=======
      int currentReplicants = segmentReplicantLookup.getServedReplicas(segment.getId(), tier);
>>>>>>> 0d91c2c4
      Object2LongMap<String> underReplicationPerDataSource = underReplicatedPerTier.computeIfAbsent(
          tier,
          ignored -> new Object2LongOpenHashMap<>()
      );
      int possibleReplicants = Math.min(ruleReplicants, cluster.getHistoricals().get(tier).size());
      log.debug(
          "ruleReplicants: [%d], possibleReplicants: [%d], currentReplicants: [%d]",
          ruleReplicants,
          possibleReplicants,
          currentReplicants
      );
      ((Object2LongOpenHashMap<String>) underReplicationPerDataSource).addTo(
          segment.getDataSource(),
          Math.max(possibleReplicants - currentReplicants, 0)
      );
    });
  }

  protected static void validateTieredReplicants(final Map<String, Integer> tieredReplicants)
  {
    if (tieredReplicants.size() == 0) {
      throw new IAE("A rule with empty tiered replicants is invalid");
    }
    for (Map.Entry<String, Integer> entry : tieredReplicants.entrySet()) {
      if (entry.getValue() == null) {
        throw new IAE("Replicant value cannot be empty");
      }
      if (entry.getValue() < 0) {
        throw new IAE("Replicant value [%d] is less than 0, which is not allowed", entry.getValue());
      }
    }
  }

  public abstract Map<String, Integer> getTieredReplicants();

  public abstract int getNumReplicants(String tier);

}<|MERGE_RESOLUTION|>--- conflicted
+++ resolved
@@ -57,11 +57,7 @@
   )
   {
     getTieredReplicants().forEach((final String tier, final Integer ruleReplicants) -> {
-<<<<<<< HEAD
-      int currentReplicants = segmentReplicantLookup.getLoadedReplicas(segment.getId(), tier);
-=======
       int currentReplicants = segmentReplicantLookup.getServedReplicas(segment.getId(), tier);
->>>>>>> 0d91c2c4
       Object2LongMap<String> underReplicationPerDataSource = underReplicatedPerTier.computeIfAbsent(
           tier,
           ignored -> new Object2LongOpenHashMap<>()
@@ -82,11 +78,7 @@
   )
   {
     getTieredReplicants().forEach((final String tier, final Integer ruleReplicants) -> {
-<<<<<<< HEAD
-      int currentReplicants = segmentReplicantLookup.getLoadedReplicas(segment.getId(), tier);
-=======
       int currentReplicants = segmentReplicantLookup.getServedReplicas(segment.getId(), tier);
->>>>>>> 0d91c2c4
       Object2LongMap<String> underReplicationPerDataSource = underReplicatedPerTier.computeIfAbsent(
           tier,
           ignored -> new Object2LongOpenHashMap<>()
