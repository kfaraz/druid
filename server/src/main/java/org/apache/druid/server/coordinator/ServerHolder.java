--- conflicted
+++ resolved
@@ -25,10 +25,8 @@
 
 import java.util.Collections;
 import java.util.HashMap;
-import java.util.List;
 import java.util.Map;
 import java.util.Objects;
-import java.util.stream.Collectors;
 
 /**
  *
@@ -178,29 +176,7 @@
     return getActionOnSegment(segment) == SegmentAction.DROP;
   }
 
-<<<<<<< HEAD
-  /**
-   * Returns the list of segments currently being loaded on this server,
-   * excluding segments that are being moved to this server.
-   */
-  public List<DataSegment> getLoadingSegments()
-  {
-    // Return loading segments as seen by the peon and not based on queuedSegments
-    // map as it may contain segments that have already been loaded
-    return peon.getSegmentsToLoad().stream()
-               .filter(segment -> getSegmentState(segment) != SegmentState.MOVING_TO)
-               .collect(Collectors.toList());
-  }
-
-  public Map<SegmentId, SegmentState> getQueuedSegments()
-  {
-    return Collections.unmodifiableMap(queuedSegments);
-  }
-
-  public boolean startOperation(DataSegment segment, SegmentState newState)
-=======
   public boolean startOperation(SegmentAction action, DataSegment segment)
->>>>>>> 0d91c2c4
   {
     if (queuedSegments.containsKey(segment.getId())) {
       return false;
