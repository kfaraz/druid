/*
 * Licensed to the Apache Software Foundation (ASF) under one
 * or more contributor license agreements.  See the NOTICE file
 * distributed with this work for additional information
 * regarding copyright ownership.  The ASF licenses this file
 * to you under the Apache License, Version 2.0 (the
 * "License"); you may not use this file except in compliance
 * with the License.  You may obtain a copy of the License at
 *
 *   http://www.apache.org/licenses/LICENSE-2.0
 *
 * Unless required by applicable law or agreed to in writing,
 * software distributed under the License is distributed on an
 * "AS IS" BASIS, WITHOUT WARRANTIES OR CONDITIONS OF ANY
 * KIND, either express or implied.  See the License for the
 * specific language governing permissions and limitations
 * under the License.
 */

package org.apache.druid.server.coordinator;

import org.apache.druid.client.ImmutableDruidServer;
import org.apache.druid.timeline.DataSegment;
import org.apache.druid.timeline.SegmentId;

import java.util.HashMap;
<<<<<<< HEAD
import java.util.List;
import java.util.Map;
import java.util.Objects;
import java.util.stream.Collectors;
=======
import java.util.Map;
import java.util.Objects;
>>>>>>> 7a6318c3

/**
 *
 */
public class ServerHolder implements Comparable<ServerHolder>
{
  private final ImmutableDruidServer server;
  private final LoadQueuePeon peon;
  private final boolean isDecommissioning;
  private final int maxSegmentsInLoadQueue;

  private int segmentsQueuedForLoad;
  private long sizeOfLoadingSegments;

  /**
   * Contains segments that:
   * <ul>
   * <li>were present in the load or drop queue when the current coordinator run
   * started</li>
   * <li>have been added to the load or drop queue during the current run</li>
   * </ul>
<<<<<<< HEAD
   * Once added, segments are removed only if the operation is cancelled.
   * Load/drop success or failure does not update this map.
=======
   * Once added, segments are removed from the map only if the operation is
   * cancelled during the run. Load/drop success or failure that happens during
   * the run does not update this map.
>>>>>>> 7a6318c3
   */
  private final Map<SegmentId, SegmentState> queuedSegments = new HashMap<>();

  public ServerHolder(ImmutableDruidServer server, LoadQueuePeon peon)
  {
    this(server, peon, false, 0);
  }

  public ServerHolder(ImmutableDruidServer server, LoadQueuePeon peon, boolean isDecommissioning)
  {
    this(server, peon, isDecommissioning, 0);
  }

  public ServerHolder(
      ImmutableDruidServer server,
      LoadQueuePeon peon,
      boolean isDecommissioning,
      int maxSegmentsInLoadQueue
  )
  {
    this.server = server;
    this.peon = peon;
    this.isDecommissioning = isDecommissioning;
    this.maxSegmentsInLoadQueue = maxSegmentsInLoadQueue;

    peon.getSegmentsInQueue().forEach(this::initializeSegmentState);
  }

  private void initializeSegmentState(DataSegment segment, SegmentAction action)
  {
    switch (action) {
      case DROP:
        startOperation(segment, SegmentState.DROPPING);
        break;
      case PRIORITY_LOAD:
      case LOAD:
        startOperation(segment, SegmentState.LOADING);
        break;
      case MOVE_TO:
        startOperation(segment, SegmentState.MOVING_TO);
        break;
      default:
        break;
    }
  }

  public ImmutableDruidServer getServer()
  {
    return server;
  }

  public LoadQueuePeon getPeon()
  {
    return peon;
  }

  public long getMaxSize()
  {
    return server.getMaxSize();
  }

  public long getCurrServerSize()
  {
    return server.getCurrSize();
  }

  public long getLoadQueueSize()
  {
    return peon.getLoadQueueSize();
  }

  public long getSizeUsed()
  {
    return getCurrServerSize() + sizeOfLoadingSegments;
  }

  public double getPercentUsed()
  {
    return (100.0 * getSizeUsed()) / getMaxSize();
  }

  /**
   * Historical nodes can be 'decommissioned', which instructs Coordinator to move segments from them according to
   * the percent of move operations diverted from normal balancer moves for this purpose by
   * {@link CoordinatorDynamicConfig#getDecommissioningMaxPercentOfMaxSegmentsToMove()}. The mechanism allows draining
   * segments from nodes which are planned for replacement.
   *
   * @return true if the node is decommissioning
   */
  public boolean isDecommissioning()
  {
    return isDecommissioning;
  }

  public long getAvailableSize()
  {
    return getMaxSize() - getSizeUsed();
  }

  /**
   * Checks if the server can load the given segment.
   * <p>
   * A load is possible only if the server meets all of the following criteria:
   * <ul>
   *   <li>is not already serving or loading the segment</li>
   *   <li>is not being decommissioned</li>
   *   <li>has not already exceeded the load queue limit in this run</li>
   *   <li>has available disk space</li>
   * </ul>
   */
  public boolean canLoadSegment(DataSegment segment)
  {
    final SegmentState state = getSegmentState(segment);
    return !isDecommissioning
           && (maxSegmentsInLoadQueue == 0 || maxSegmentsInLoadQueue > segmentsQueuedForLoad)
           && getAvailableSize() >= segment.getSize()
           && state == SegmentState.NONE;
  }

  public SegmentState getSegmentState(DataSegment segment)
  {
    SegmentState state = queuedSegments.get(segment.getId());
    if (state != null) {
      return state;
    }

    return isServingSegment(segment) ? SegmentState.LOADED : SegmentState.NONE;
  }

  public boolean isServingSegment(DataSegment segment)
  {
    return isServingSegment(segment.getId());
  }

  public boolean isLoadingSegment(DataSegment segment)
  {
    return getSegmentState(segment) == SegmentState.LOADING;
  }

  public boolean isDroppingSegment(DataSegment segment)
  {
    return getSegmentState(segment) == SegmentState.DROPPING;
  }

  /**
   * Returns the list of segments currently being loaded on this server,
   * excluding segments that are being moved to this server.
   */
  public List<DataSegment> getLoadingSegments()
  {
    // Return loading segments as seen by the peon and not based on queuedSegments
    // map as it may contain segments that have already been loaded
    return peon.getSegmentsToLoad().stream()
               .filter(segment -> getSegmentState(segment) != SegmentState.MOVING_TO)
               .collect(Collectors.toList());
  }

  public boolean startOperation(DataSegment segment, SegmentState newState)
  {
    if (queuedSegments.containsKey(segment.getId())) {
      return false;
    }

    if (newState == SegmentState.LOADING || newState == SegmentState.MOVING_TO) {
      ++segmentsQueuedForLoad;
      sizeOfLoadingSegments += segment.getSize();
    }
    queuedSegments.put(segment.getId(), newState);
    return true;
  }

  public boolean cancelOperation(DataSegment segment, SegmentState currentState)
  {
    SegmentState observedState = queuedSegments.get(segment.getId());
    if (observedState != currentState) {
      return false;
    }

    if (currentState == SegmentState.LOADING || currentState == SegmentState.MOVING_TO) {
      --segmentsQueuedForLoad;
      sizeOfLoadingSegments -= segment.getSize();
    }
    queuedSegments.remove(segment.getId());
    return true;
  }

  public boolean isServingSegment(SegmentId segmentId)
  {
    return server.getSegment(segmentId) != null;
  }

  @Override
  public int compareTo(ServerHolder serverHolder)
  {
    int result = Long.compare(getAvailableSize(), serverHolder.getAvailableSize());
    if (result != 0) {
      return result;
    }

    result = server.getHost().compareTo(serverHolder.server.getHost());
    if (result != 0) {
      return result;
    }

    result = server.getTier().compareTo(serverHolder.server.getTier());
    if (result != 0) {
      return result;
    }

    return server.getType().compareTo(serverHolder.server.getType());
  }

  @Override
  public boolean equals(Object o)
  {
    if (this == o) {
      return true;
    }
    if (o == null || getClass() != o.getClass()) {
      return false;
    }

    ServerHolder that = (ServerHolder) o;

    if (!this.server.getHost().equals(that.server.getHost())) {
      return false;
    }

    if (!this.server.getTier().equals(that.getServer().getTier())) {
      return false;
    }

    return this.server.getType().equals(that.getServer().getType());
  }

  @Override
  public int hashCode()
  {
    return Objects.hash(server.getHost(), server.getTier(), server.getType());
  }
}<|MERGE_RESOLUTION|>--- conflicted
+++ resolved
@@ -24,15 +24,10 @@
 import org.apache.druid.timeline.SegmentId;
 
 import java.util.HashMap;
-<<<<<<< HEAD
 import java.util.List;
 import java.util.Map;
 import java.util.Objects;
 import java.util.stream.Collectors;
-=======
-import java.util.Map;
-import java.util.Objects;
->>>>>>> 7a6318c3
 
 /**
  *
@@ -54,14 +49,9 @@
    * started</li>
    * <li>have been added to the load or drop queue during the current run</li>
    * </ul>
-<<<<<<< HEAD
-   * Once added, segments are removed only if the operation is cancelled.
-   * Load/drop success or failure does not update this map.
-=======
    * Once added, segments are removed from the map only if the operation is
    * cancelled during the run. Load/drop success or failure that happens during
    * the run does not update this map.
->>>>>>> 7a6318c3
    */
   private final Map<SegmentId, SegmentState> queuedSegments = new HashMap<>();
 
