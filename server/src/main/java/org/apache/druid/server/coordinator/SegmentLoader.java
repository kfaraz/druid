/*
 * Licensed to the Apache Software Foundation (ASF) under one
 * or more contributor license agreements.  See the NOTICE file
 * distributed with this work for additional information
 * regarding copyright ownership.  The ASF licenses this file
 * to you under the Apache License, Version 2.0 (the
 * "License"); you may not use this file except in compliance
 * with the License.  You may obtain a copy of the License at
 *
 *   http://www.apache.org/licenses/LICENSE-2.0
 *
 * Unless required by applicable law or agreed to in writing,
 * software distributed under the License is distributed on an
 * "AS IS" BASIS, WITHOUT WARRANTIES OR CONDITIONS OF ANY
 * KIND, either express or implied.  See the License for the
 * specific language governing permissions and limitations
 * under the License.
 */

package org.apache.druid.server.coordinator;

import com.google.common.collect.Sets;
import org.apache.druid.java.util.emitter.EmittingLogger;
import org.apache.druid.timeline.DataSegment;

import java.util.HashSet;
import java.util.Iterator;
import java.util.List;
import java.util.Map;
import java.util.Set;
import java.util.TreeSet;
import java.util.concurrent.atomic.AtomicInteger;

/**
 * Used by the coordinator in each run for segment loading, dropping, balancing
 * and broadcasting.
 * <p>
 * An instance of this class is freshly created for each coordinator run.
 */
public class SegmentLoader
{
  private static final EmittingLogger log = new EmittingLogger(SegmentLoader.class);

  private final SegmentStateManager stateManager;
  private final DruidCluster cluster;
  private final CoordinatorStats stats = new CoordinatorStats();
  private final SegmentReplicantLookup replicantLookup;
  private final ReplicationThrottler replicationThrottler;
  private final RoundRobinServerSelector serverSelector;
  private final BalancerStrategy strategy;

  private final Set<String> emptyTiers = new HashSet<>();

  public SegmentLoader(
      SegmentStateManager stateManager,
      DruidCluster cluster,
      SegmentReplicantLookup replicantLookup,
      ReplicationThrottler replicationThrottler,
      BalancerStrategy strategy
  )
  {
    this.cluster = cluster;
    this.strategy = strategy;
    this.stateManager = stateManager;
    this.replicantLookup = replicantLookup;
    this.replicationThrottler = replicationThrottler;
    this.serverSelector = new RoundRobinServerSelector(cluster);
  }

  public CoordinatorStats getStats()
  {
    return stats;
  }

  public void makeAlerts()
  {
    if (!emptyTiers.isEmpty()) {
      log.makeAlert("Tiers %s have no servers! Check your cluster configuration.", emptyTiers).emit();
    }
  }

  /**
   * Moves the given segment from serverA to serverB in the same tier.
   */
  public boolean moveSegment(DataSegment segment, ServerHolder serverA, ServerHolder serverB)
  {
    final String tier = serverA.getServer().getTier();
    if (!serverB.getServer().getTier().equals(tier)
        || !serverB.canLoadSegment(segment)) {
      return false;
    }

<<<<<<< HEAD
    if (fromServer.isServingSegment(segment)) {
      // Segment is loaded on fromServer, move it to toServer
      return stateManager.moveSegment(segment, fromServer, toServer, replicationThrottler.getMaxLifetime());
    } else if (!fromServer.isLoadingSegment(segment)) {
      // Cannot move if fromServer is neither loading nor serving the segment
      return false;
    }

    // Cancel the load on fromServer and load on toServer instead
    final boolean loadCancelledOnFromServer =
        stateManager.cancelOperation(SegmentState.LOADING, segment, fromServer);
    if (loadCancelledOnFromServer) {
      stats.addToTieredStat(CoordinatorStats.CANCELLED_LOADS, tier, 1);
      int loadedCountOnTier = replicantLookup.getLoadedReplicas(segment.getId(), tier);
      return stateManager.loadSegment(segment, toServer, loadedCountOnTier < 1, replicationThrottler);
=======
    if (serverA.isLoadingSegment(segment)) {
      // Cancel the load on serverA and load on serverB instead
      if (serverA.cancelOperation(SegmentAction.LOAD, segment)) {
        stats.addToTieredStat(CoordinatorStats.CANCELLED_LOADS, tier, 1);
        int loadedCountOnTier = replicantLookup.getServedReplicas(segment.getId(), tier);
        return stateManager.loadSegment(segment, serverB, loadedCountOnTier < 1, replicationThrottler);
      }

      // Cancel failed, let the segment load on serverA and fail the move operation
      return false;
    } else if (serverA.isServingSegment(segment)) {
      return stateManager.moveSegment(segment, serverA, serverB, replicationThrottler.getMaxLifetime());
    } else {
      return false;
>>>>>>> 0d91c2c4
    }

    return false;
  }

  /**
   * Queues load or drop of replicas of the given segment to achieve the
   * target replication level on all the tiers.
   */
  public void updateReplicas(DataSegment segment, Map<String, Integer> tierToReplicaCount)
  {
    // Identify empty tiers and determine total required replicas
    final AtomicInteger requiredTotalReplicas = new AtomicInteger(0);
    final Set<String> allTiers = Sets.newHashSet(cluster.getTierNames());
    tierToReplicaCount.forEach((tier, requiredReplicas) -> {
      reportTierCapacityStats(segment, requiredReplicas, tier);
      if (allTiers.contains(tier)) {
        requiredTotalReplicas.addAndGet(requiredReplicas);
      } else {
        emptyTiers.add(tier);
      }
    });

    final int totalOverReplication =
<<<<<<< HEAD
        replicantLookup.getTotalLoadedReplicas(segment.getId()) - requiredTotalReplicas.get();
=======
        replicantLookup.getTotalServedReplicas(segment.getId()) - requiredTotalReplicas.get();
>>>>>>> 0d91c2c4

    // Update replicas in every tier
    final long updateStart = System.currentTimeMillis();
    int totalDropsQueued = 0;
    for (String tier : allTiers) {
      totalDropsQueued += updateReplicasInTier(
          segment,
          tier,
          tierToReplicaCount.getOrDefault(tier, 0),
          totalOverReplication - totalDropsQueued
      );
    }
    stats.addToDutyStat("adhoc", "updateReplicasInTier", System.currentTimeMillis() - updateStart);
  }

  /**
   * Queues load or drop operations on this tier based on the required
   * number of replicas and the current state.
   * <p>
   * The {@code maxReplicasToDrop} helps to maintain the required level of
   * replication in the cluster. This ensures that segment read concurrency does
   * not suffer during a tier shift or load rule change.
   * <p>
   * Returns the number of new drop operations queued on this tier.
   */
  private int updateReplicasInTier(
      DataSegment segment,
      String tier,
      int requiredReplicas,
      int maxReplicasToDrop
  )
  {
    final int projectedReplicas = replicantLookup.getProjectedReplicas(segment.getId(), tier);
    final int movingReplicas = replicantLookup.getMovingReplicas(segment.getId(), tier);
    final boolean shouldCancelMoves = requiredReplicas == 0 && movingReplicas > 0;

    // Check if there is any action required on this tier
    if (projectedReplicas == requiredReplicas && !shouldCancelMoves) {
      return 0;
    }

<<<<<<< HEAD
    final long createStart = System.currentTimeMillis();
    SegmentTierStatus segmentStatus = new SegmentTierStatus(segment, cluster.getHistoricalsByTier(tier));
    stats.addToDutyStat("adhoc", "createSegmentStatus", System.currentTimeMillis() - createStart);
=======
    SegmentTierStatus segmentStatus = new SegmentTierStatus(segment, cluster.getHistoricalsByTier(tier));
>>>>>>> 0d91c2c4

    // Cancel all moves in this tier if it does not need to have replicas
    if (shouldCancelMoves) {
      int cancelledMoves =
<<<<<<< HEAD
          cancelOperations(movingReplicas, SegmentState.MOVING_TO, segment, segmentStatus);
=======
          cancelOperations(SegmentAction.MOVE_TO, movingReplicas, segment, segmentStatus);
>>>>>>> 0d91c2c4
      stats.addToTieredStat(CoordinatorStats.CANCELLED_MOVES, tier, cancelledMoves);
    }

    // Cancel drops and queue loads if the projected count is below the requirement
    if (projectedReplicas < requiredReplicas) {
      int replicaDeficit = requiredReplicas - projectedReplicas;
      int cancelledDrops =
<<<<<<< HEAD
          cancelOperations(replicaDeficit, SegmentState.DROPPING, segment, segmentStatus);
=======
          cancelOperations(SegmentAction.DROP, replicaDeficit, segment, segmentStatus);
      stats.addToTieredStat(CoordinatorStats.CANCELLED_DROPS, tier, cancelledDrops);
>>>>>>> 0d91c2c4

      // Cancelled drops can be counted as loaded replicas, thus reducing deficit
      int numReplicasToLoad = replicaDeficit - cancelledDrops;
      if (numReplicasToLoad > 0) {
<<<<<<< HEAD
        boolean isFirstLoadOnTier = replicantLookup.getLoadedReplicas(segment.getId(), tier)
=======
        boolean isFirstLoadOnTier = replicantLookup.getServedReplicas(segment.getId(), tier)
>>>>>>> 0d91c2c4
                                    + cancelledDrops < 1;
        int numLoadsQueued = loadReplicas(numReplicasToLoad, segment, tier, segmentStatus, isFirstLoadOnTier);
        stats.addToTieredStat(CoordinatorStats.ASSIGNED_COUNT, tier, numLoadsQueued);
        stats.addToDataSourceStat(CoordinatorStats.UNDER_REPLICATED_COUNT, segment.getDataSource(), numReplicasToLoad);
      }
    }

    // Cancel loads and queue drops if the projected count exceeds the requirement
    if (projectedReplicas > requiredReplicas) {
      int replicaSurplus = projectedReplicas - requiredReplicas;
      int cancelledLoads =
<<<<<<< HEAD
          cancelOperations(replicaSurplus, SegmentState.LOADING, segment, segmentStatus);
=======
          cancelOperations(SegmentAction.LOAD, replicaSurplus, segment, segmentStatus);
>>>>>>> 0d91c2c4
      stats.addToTieredStat(CoordinatorStats.CANCELLED_LOADS, tier, cancelledLoads);

      int numReplicasToDrop = Math.min(replicaSurplus - cancelledLoads, maxReplicasToDrop);
      if (numReplicasToDrop > 0) {
        int dropsQueuedOnTier = dropReplicas(numReplicasToDrop, segment, tier, segmentStatus);
        stats.addToTieredStat(CoordinatorStats.DROPPED_COUNT, tier, dropsQueuedOnTier);
        return dropsQueuedOnTier;
      }
    }

    return 0;
  }

  private void reportTierCapacityStats(DataSegment segment, int requiredReplicas, String tier)
  {
    stats.accumulateMaxTieredStat(
        CoordinatorStats.MAX_REPLICATION_FACTOR,
        tier,
        requiredReplicas
    );
    stats.addToTieredStat(
        CoordinatorStats.REQUIRED_CAPACITY,
        tier,
        segment.getSize() * requiredReplicas
    );
  }

  /**
   * Broadcasts the given segment to all servers that are broadcast targets and
   * queues a drop of the segment from decommissioning servers.
   */
  public void broadcastSegment(DataSegment segment)
  {
    int assignedCount = 0;
    int droppedCount = 0;
    for (ServerHolder server : cluster.getAllServers()) {
      // Ignore servers which are not broadcast targets
      if (!server.getServer().getType().isSegmentBroadcastTarget()) {
        continue;
      }

      if (server.isDecommissioning()) {
        droppedCount += dropBroadcastSegment(segment, server) ? 1 : 0;
      } else {
        assignedCount += loadBroadcastSegment(segment, server) ? 1 : 0;
      }
    }

    if (assignedCount > 0) {
      stats.addToDataSourceStat(CoordinatorStats.BROADCAST_LOADS, segment.getDataSource(), assignedCount);
    }
    if (droppedCount > 0) {
      stats.addToDataSourceStat(CoordinatorStats.BROADCAST_DROPS, segment.getDataSource(), droppedCount);
    }
  }

  /**
   * Marks the given segment as unused.
   */
  public void deleteSegment(DataSegment segment)
  {
    stateManager.deleteSegment(segment);
    stats.addToGlobalStat(CoordinatorStats.DELETED_COUNT, 1);
  }

  /**
   * Loads the broadcast segment if it is not loaded on the given server.
   * Returns true only if the segment was successfully queued for load on the server.
   */
  private boolean loadBroadcastSegment(DataSegment segment, ServerHolder server)
  {
    if (server.isServingSegment(segment) || server.isLoadingSegment(segment)) {
      return false;
    } else if (server.isDroppingSegment(segment)) {
      return server.cancelOperation(SegmentAction.DROP, segment);
    }

    if (server.canLoadSegment(segment)
        && stateManager.loadSegment(segment, server, true, replicationThrottler)) {
      return true;
    } else {
      log.makeAlert("Failed to assign broadcast segment for datasource [%s]", segment.getDataSource())
         .addData("segmentId", segment.getId())
         .addData("segmentSize", segment.getSize())
         .addData("hostName", server.getServer().getHost())
         .addData("availableSize", server.getAvailableSize())
         .emit();
      return false;
    }
  }

  /**
   * Drops the broadcast segment if it is loaded on the given server.
   * Returns true only if the segment was successfully queued for drop on the server.
   */
  private boolean dropBroadcastSegment(DataSegment segment, ServerHolder server)
  {
    if (server.isLoadingSegment(segment)) {
      return server.cancelOperation(SegmentAction.LOAD, segment);
    } else if (server.isServingSegment(segment)) {
      return stateManager.dropSegment(segment, server);
    } else {
      return false;
    }
  }

  /**
   * Queues drop of {@code numToDrop} replicas of the segment from a tier.
   * Tries to drop replicas first from decommissioning servers and then from
   * active servers.
   * <p>
   * Returns the number of successfully queued drop operations.
   */
  private int dropReplicas(
      int numToDrop,
      DataSegment segment,
      String tier,
      SegmentTierStatus segmentStatus
  )
  {
<<<<<<< HEAD
    final long startTime = System.currentTimeMillis();
    final List<ServerHolder> eligibleServers = segmentStatus.getServers(SegmentState.LOADED);
=======
    final List<ServerHolder> eligibleServers = segmentStatus.getServersEligibleToDrop();
>>>>>>> 0d91c2c4
    if (eligibleServers.isEmpty() || numToDrop <= 0) {
      return 0;
    }

    final TreeSet<ServerHolder> eligibleLiveServers = new TreeSet<>();
    final TreeSet<ServerHolder> eligibleDyingServers = new TreeSet<>();
    for (ServerHolder server : eligibleServers) {
      if (server.isDecommissioning()) {
        eligibleDyingServers.add(server);
      } else {
        eligibleLiveServers.add(server);
      }
    }

    // Drop as many replicas as possible from decommissioning servers
    int remainingNumToDrop = numToDrop;
    int numDropsQueued = dropReplicasFromServers(remainingNumToDrop, segment, eligibleDyingServers.iterator());

    // Drop more replicas if required from active servers
    if (numToDrop > numDropsQueued) {
      remainingNumToDrop = numToDrop - numDropsQueued;
      Iterator<ServerHolder> serverIterator =
          eligibleLiveServers.size() >= remainingNumToDrop
          ? eligibleLiveServers.iterator()
          : strategy.pickServersToDrop(segment, eligibleLiveServers);
      numDropsQueued += dropReplicasFromServers(remainingNumToDrop, segment, serverIterator);
    }

    if (numToDrop > numDropsQueued) {
      stats.addToTieredStat(CoordinatorStats.DROP_SKIP_COUNT, tier, numToDrop - numDropsQueued);
      log.debug(
          "Queued only %d of %d drops of segment [%s] on tier [%s] due to failures.",
          numDropsQueued,
          numToDrop,
          segment.getId(),
          tier
      );
    }

    stats.addToDutyStat("adhoc", "dropReplicas", System.currentTimeMillis() - startTime);
    return numDropsQueued;
  }

  /**
   * Queues drop of {@code numToDrop} replicas of the segment from the servers.
   * Returns the number of successfully queued drop operations.
   */
  private int dropReplicasFromServers(int numToDrop, DataSegment segment, Iterator<ServerHolder> serverIterator)
  {
    int numDropsQueued = 0;
    while (numToDrop > numDropsQueued && serverIterator.hasNext()) {
      ServerHolder holder = serverIterator.next();
      numDropsQueued += stateManager.dropSegment(segment, holder) ? 1 : 0;
    }

    return numDropsQueued;
  }

  /**
   * Queues load of {@code numToLoad} replicas of the segment on a tier.
   */
  private int loadReplicas(
      int numToLoad,
      DataSegment segment,
      String tier,
      SegmentTierStatus segmentStatus,
      boolean isFirstLoadOnTier
  )
  {
<<<<<<< HEAD
    final long startTime = System.currentTimeMillis();
    final List<ServerHolder> eligibleServers =
        segmentStatus.getServers(SegmentState.NONE).stream()
                     .filter(server -> server.canLoadSegment(segment))
                     .collect(Collectors.toList());
=======
    final List<ServerHolder> eligibleServers = segmentStatus.getServersEligibleToLoad();
>>>>>>> 0d91c2c4
    if (eligibleServers.isEmpty()) {
      //log.warn("No eligible server to load replica of segment [%s]", segment.getId());
      return 0;
    }

    final Iterator<ServerHolder> serverIterator =
        serverSelector.getServersInTierToLoadSegment(tier, segment);
    if (!serverIterator.hasNext()) {
      //log.warn("No candidate server to load replica of segment [%s]", segment.getId());
      return 0;
    }

    // Load the replicas on this tier
    int numLoadsQueued = 0;
    while (numLoadsQueued < numToLoad && serverIterator.hasNext()) {
      boolean queueSuccess =
          stateManager.loadSegment(segment, serverIterator.next(), isFirstLoadOnTier, replicationThrottler);
      numLoadsQueued += queueSuccess ? 1 : 0;
    }

    if (numToLoad > numLoadsQueued) {
      stats.addToTieredStat(CoordinatorStats.ASSIGN_SKIP_COUNT, tier, numToLoad - numLoadsQueued);
      log.debug(
          "Queued only %d of %d loads of segment [%s] on tier [%s] due to throttling or failures.",
          numLoadsQueued,
          numToLoad,
          segment.getId(),
          tier
      );
    }

    stats.addToDutyStat("adhoc", "loadReplicas", System.currentTimeMillis() - startTime);
    return numLoadsQueued;
  }

  private int cancelOperations(
      SegmentAction action,
      int maxNumToCancel,
      DataSegment segment,
      SegmentTierStatus segmentStatus
  )
  {
<<<<<<< HEAD
    final List<ServerHolder> servers = segmentStatus.getServers(state);
=======
    final List<ServerHolder> servers = segmentStatus.getServersPerforming(action);
>>>>>>> 0d91c2c4
    if (servers.isEmpty() || maxNumToCancel <= 0) {
      return 0;
    }

    int numCancelled = 0;
    for (int i = 0; i < servers.size() && numCancelled < maxNumToCancel; ++i) {
      numCancelled += servers.get(i).cancelOperation(action, segment) ? 1 : 0;
    }
    return numCancelled;
  }

}<|MERGE_RESOLUTION|>--- conflicted
+++ resolved
@@ -90,23 +90,6 @@
       return false;
     }
 
-<<<<<<< HEAD
-    if (fromServer.isServingSegment(segment)) {
-      // Segment is loaded on fromServer, move it to toServer
-      return stateManager.moveSegment(segment, fromServer, toServer, replicationThrottler.getMaxLifetime());
-    } else if (!fromServer.isLoadingSegment(segment)) {
-      // Cannot move if fromServer is neither loading nor serving the segment
-      return false;
-    }
-
-    // Cancel the load on fromServer and load on toServer instead
-    final boolean loadCancelledOnFromServer =
-        stateManager.cancelOperation(SegmentState.LOADING, segment, fromServer);
-    if (loadCancelledOnFromServer) {
-      stats.addToTieredStat(CoordinatorStats.CANCELLED_LOADS, tier, 1);
-      int loadedCountOnTier = replicantLookup.getLoadedReplicas(segment.getId(), tier);
-      return stateManager.loadSegment(segment, toServer, loadedCountOnTier < 1, replicationThrottler);
-=======
     if (serverA.isLoadingSegment(segment)) {
       // Cancel the load on serverA and load on serverB instead
       if (serverA.cancelOperation(SegmentAction.LOAD, segment)) {
@@ -121,7 +104,6 @@
       return stateManager.moveSegment(segment, serverA, serverB, replicationThrottler.getMaxLifetime());
     } else {
       return false;
->>>>>>> 0d91c2c4
     }
 
     return false;
@@ -146,11 +128,7 @@
     });
 
     final int totalOverReplication =
-<<<<<<< HEAD
-        replicantLookup.getTotalLoadedReplicas(segment.getId()) - requiredTotalReplicas.get();
-=======
         replicantLookup.getTotalServedReplicas(segment.getId()) - requiredTotalReplicas.get();
->>>>>>> 0d91c2c4
 
     // Update replicas in every tier
     final long updateStart = System.currentTimeMillis();
@@ -192,22 +170,12 @@
       return 0;
     }
 
-<<<<<<< HEAD
-    final long createStart = System.currentTimeMillis();
     SegmentTierStatus segmentStatus = new SegmentTierStatus(segment, cluster.getHistoricalsByTier(tier));
-    stats.addToDutyStat("adhoc", "createSegmentStatus", System.currentTimeMillis() - createStart);
-=======
-    SegmentTierStatus segmentStatus = new SegmentTierStatus(segment, cluster.getHistoricalsByTier(tier));
->>>>>>> 0d91c2c4
 
     // Cancel all moves in this tier if it does not need to have replicas
     if (shouldCancelMoves) {
       int cancelledMoves =
-<<<<<<< HEAD
-          cancelOperations(movingReplicas, SegmentState.MOVING_TO, segment, segmentStatus);
-=======
           cancelOperations(SegmentAction.MOVE_TO, movingReplicas, segment, segmentStatus);
->>>>>>> 0d91c2c4
       stats.addToTieredStat(CoordinatorStats.CANCELLED_MOVES, tier, cancelledMoves);
     }
 
@@ -215,21 +183,13 @@
     if (projectedReplicas < requiredReplicas) {
       int replicaDeficit = requiredReplicas - projectedReplicas;
       int cancelledDrops =
-<<<<<<< HEAD
-          cancelOperations(replicaDeficit, SegmentState.DROPPING, segment, segmentStatus);
-=======
           cancelOperations(SegmentAction.DROP, replicaDeficit, segment, segmentStatus);
       stats.addToTieredStat(CoordinatorStats.CANCELLED_DROPS, tier, cancelledDrops);
->>>>>>> 0d91c2c4
 
       // Cancelled drops can be counted as loaded replicas, thus reducing deficit
       int numReplicasToLoad = replicaDeficit - cancelledDrops;
       if (numReplicasToLoad > 0) {
-<<<<<<< HEAD
-        boolean isFirstLoadOnTier = replicantLookup.getLoadedReplicas(segment.getId(), tier)
-=======
         boolean isFirstLoadOnTier = replicantLookup.getServedReplicas(segment.getId(), tier)
->>>>>>> 0d91c2c4
                                     + cancelledDrops < 1;
         int numLoadsQueued = loadReplicas(numReplicasToLoad, segment, tier, segmentStatus, isFirstLoadOnTier);
         stats.addToTieredStat(CoordinatorStats.ASSIGNED_COUNT, tier, numLoadsQueued);
@@ -241,11 +201,7 @@
     if (projectedReplicas > requiredReplicas) {
       int replicaSurplus = projectedReplicas - requiredReplicas;
       int cancelledLoads =
-<<<<<<< HEAD
-          cancelOperations(replicaSurplus, SegmentState.LOADING, segment, segmentStatus);
-=======
           cancelOperations(SegmentAction.LOAD, replicaSurplus, segment, segmentStatus);
->>>>>>> 0d91c2c4
       stats.addToTieredStat(CoordinatorStats.CANCELLED_LOADS, tier, cancelledLoads);
 
       int numReplicasToDrop = Math.min(replicaSurplus - cancelledLoads, maxReplicasToDrop);
@@ -366,12 +322,7 @@
       SegmentTierStatus segmentStatus
   )
   {
-<<<<<<< HEAD
-    final long startTime = System.currentTimeMillis();
-    final List<ServerHolder> eligibleServers = segmentStatus.getServers(SegmentState.LOADED);
-=======
     final List<ServerHolder> eligibleServers = segmentStatus.getServersEligibleToDrop();
->>>>>>> 0d91c2c4
     if (eligibleServers.isEmpty() || numToDrop <= 0) {
       return 0;
     }
@@ -441,15 +392,7 @@
       boolean isFirstLoadOnTier
   )
   {
-<<<<<<< HEAD
-    final long startTime = System.currentTimeMillis();
-    final List<ServerHolder> eligibleServers =
-        segmentStatus.getServers(SegmentState.NONE).stream()
-                     .filter(server -> server.canLoadSegment(segment))
-                     .collect(Collectors.toList());
-=======
     final List<ServerHolder> eligibleServers = segmentStatus.getServersEligibleToLoad();
->>>>>>> 0d91c2c4
     if (eligibleServers.isEmpty()) {
       //log.warn("No eligible server to load replica of segment [%s]", segment.getId());
       return 0;
@@ -492,11 +435,7 @@
       SegmentTierStatus segmentStatus
   )
   {
-<<<<<<< HEAD
-    final List<ServerHolder> servers = segmentStatus.getServers(state);
-=======
     final List<ServerHolder> servers = segmentStatus.getServersPerforming(action);
->>>>>>> 0d91c2c4
     if (servers.isEmpty() || maxNumToCancel <= 0) {
       return 0;
     }
