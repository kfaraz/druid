/*
 * Licensed to the Apache Software Foundation (ASF) under one
 * or more contributor license agreements.  See the NOTICE file
 * distributed with this work for additional information
 * regarding copyright ownership.  The ASF licenses this file
 * to you under the Apache License, Version 2.0 (the
 * "License"); you may not use this file except in compliance
 * with the License.  You may obtain a copy of the License at
 *
 *   http://www.apache.org/licenses/LICENSE-2.0
 *
 * Unless required by applicable law or agreed to in writing,
 * software distributed under the License is distributed on an
 * "AS IS" BASIS, WITHOUT WARRANTIES OR CONDITIONS OF ANY
 * KIND, either express or implied.  See the License for the
 * specific language governing permissions and limitations
 * under the License.
 */

package org.apache.druid.indexing.common.task.batch.parallel;

import com.fasterxml.jackson.annotation.JsonCreator;
import com.fasterxml.jackson.annotation.JsonIgnore;
import com.fasterxml.jackson.annotation.JsonProperty;
import com.fasterxml.jackson.jaxrs.smile.SmileMediaTypes;
import com.google.common.annotations.VisibleForTesting;
import com.google.common.base.Preconditions;
import com.google.common.base.Throwables;
import com.google.common.collect.ImmutableMap;
import com.google.common.collect.ImmutableSet;
import org.apache.datasketches.hll.HllSketch;
import org.apache.datasketches.hll.Union;
import org.apache.datasketches.memory.Memory;
import org.apache.druid.common.guava.FutureUtils;
import org.apache.druid.data.input.InputFormat;
import org.apache.druid.data.input.InputSource;
import org.apache.druid.indexer.IngestionState;
import org.apache.druid.indexer.TaskState;
import org.apache.druid.indexer.TaskStatus;
import org.apache.druid.indexer.partitions.DimensionRangePartitionsSpec;
import org.apache.druid.indexer.partitions.HashedPartitionsSpec;
import org.apache.druid.indexer.partitions.PartitionsSpec;
import org.apache.druid.indexing.common.IngestionStatsAndErrorsTaskReport;
import org.apache.druid.indexing.common.IngestionStatsAndErrorsTaskReportData;
import org.apache.druid.indexing.common.TaskLockType;
import org.apache.druid.indexing.common.TaskReport;
import org.apache.druid.indexing.common.TaskToolbox;
import org.apache.druid.indexing.common.actions.SegmentTransactionalAppendAction;
import org.apache.druid.indexing.common.actions.SegmentTransactionalInsertAction;
import org.apache.druid.indexing.common.actions.SegmentTransactionalReplaceAction;
import org.apache.druid.indexing.common.actions.TaskActionClient;
import org.apache.druid.indexing.common.task.AbstractBatchIndexTask;
import org.apache.druid.indexing.common.task.CurrentSubTaskHolder;
import org.apache.druid.indexing.common.task.IndexTask;
import org.apache.druid.indexing.common.task.IndexTask.IndexIngestionSpec;
import org.apache.druid.indexing.common.task.IndexTask.IndexTuningConfig;
import org.apache.druid.indexing.common.task.IndexTaskUtils;
import org.apache.druid.indexing.common.task.Task;
import org.apache.druid.indexing.common.task.TaskResource;
import org.apache.druid.indexing.common.task.Tasks;
import org.apache.druid.indexing.common.task.batch.MaxAllowedLocksExceededException;
import org.apache.druid.indexing.common.task.batch.parallel.ParallelIndexTaskRunner.SubTaskSpecStatus;
import org.apache.druid.indexing.worker.shuffle.IntermediaryDataManager;
import org.apache.druid.java.util.common.ISE;
import org.apache.druid.java.util.common.Pair;
import org.apache.druid.java.util.common.StringUtils;
import org.apache.druid.java.util.common.granularity.Granularity;
import org.apache.druid.java.util.common.logger.Logger;
import org.apache.druid.rpc.HttpResponseException;
import org.apache.druid.rpc.indexing.OverlordClient;
import org.apache.druid.segment.incremental.ParseExceptionReport;
import org.apache.druid.segment.incremental.RowIngestionMeters;
import org.apache.druid.segment.incremental.RowIngestionMetersTotals;
import org.apache.druid.segment.incremental.SimpleRowIngestionMeters;
import org.apache.druid.segment.indexing.TuningConfig;
import org.apache.druid.segment.indexing.granularity.ArbitraryGranularitySpec;
import org.apache.druid.segment.indexing.granularity.GranularitySpec;
import org.apache.druid.segment.realtime.appenderator.SegmentIdWithShardSpec;
import org.apache.druid.segment.realtime.appenderator.TransactionalSegmentPublisher;
import org.apache.druid.segment.realtime.firehose.ChatHandler;
import org.apache.druid.segment.realtime.firehose.ChatHandlers;
import org.apache.druid.server.security.Action;
import org.apache.druid.server.security.AuthorizerMapper;
import org.apache.druid.server.security.Resource;
import org.apache.druid.server.security.ResourceAction;
import org.apache.druid.server.security.ResourceType;
import org.apache.druid.timeline.DataSegment;
import org.apache.druid.timeline.partition.BuildingShardSpec;
import org.apache.druid.timeline.partition.NumberedShardSpec;
import org.apache.druid.timeline.partition.PartitionBoundaries;
import org.apache.druid.utils.CollectionUtils;
import org.checkerframework.checker.nullness.qual.MonotonicNonNull;
import org.jboss.netty.handler.codec.http.HttpResponseStatus;
import org.joda.time.DateTime;
import org.joda.time.Interval;

import javax.annotation.Nonnull;
import javax.annotation.Nullable;
import javax.servlet.http.HttpServletRequest;
import javax.ws.rs.Consumes;
import javax.ws.rs.GET;
import javax.ws.rs.POST;
import javax.ws.rs.Path;
import javax.ws.rs.PathParam;
import javax.ws.rs.Produces;
import javax.ws.rs.QueryParam;
import javax.ws.rs.core.Context;
import javax.ws.rs.core.MediaType;
import javax.ws.rs.core.Response;
import javax.ws.rs.core.Response.Status;
import java.io.IOException;
import java.util.ArrayList;
import java.util.Collection;
import java.util.Collections;
import java.util.Comparator;
import java.util.HashMap;
import java.util.HashSet;
import java.util.List;
import java.util.Map;
import java.util.Map.Entry;
import java.util.Objects;
import java.util.Set;
import java.util.TreeMap;
import java.util.concurrent.ExecutionException;
import java.util.concurrent.ThreadLocalRandom;
import java.util.concurrent.atomic.AtomicInteger;
import java.util.function.Function;
import java.util.stream.Collectors;

/**
 * ParallelIndexSupervisorTask is capable of running multiple subTasks for parallel indexing. This is
 * applicable if the input {@link InputSource} is splittable. While this task is running, it can submit
 * multiple child tasks to overlords. This task succeeds only when all its child tasks succeed; otherwise it fails.
 *
 * @see ParallelIndexTaskRunner
 */
public class ParallelIndexSupervisorTask extends AbstractBatchIndexTask implements ChatHandler
{
  public static final String TYPE = "index_parallel";

  private static final Logger LOG = new Logger(ParallelIndexSupervisorTask.class);

  private static final String TASK_PHASE_FAILURE_MSG = "Failed in phase[%s]. See task logs for details.";

  // Sometimes Druid estimates one shard for hash partitioning despite conditions
  // indicating that there ought to be more than one. We have not been able to
  // reproduce but looking at the code around where the following constant is used one
  // possibility is that the sketch's estimate is negative. If that case happens
  // code has been added to log it and to set the estimate to the value of the
  // following constant. It is not necessary to parameterize this value since if this
  // happens it is a bug and the new logging may now provide some evidence to reproduce
  // and fix
  private static final long DEFAULT_NUM_SHARDS_WHEN_ESTIMATE_GOES_NEGATIVE = 7L;

  private final ParallelIndexIngestionSpec ingestionSchema;
  /**
   * Base name for the {@link SubTaskSpec} ID.
   * It is usually null for most task types and {@link #getId()} is used as the base name.
   * Only the compaction task can have a special base name.
   */
  private final String baseSubtaskSpecName;

  private final InputSource baseInputSource;

  /**
   * If intervals are missing in the granularitySpec, parallel index task runs in "dynamic locking mode".
   * In this mode, sub tasks ask new locks whenever they see a new row which is not covered by existing locks.
   * If this task is overwriting existing segments, then we should know this task is changing segment granularity
   * in advance to know what types of lock we should use. However, if intervals are missing, we can't know
   * the segment granularity of existing segments until the task reads all data because we don't know what segments
   * are going to be overwritten. As a result, we assume that segment granularity is going to be changed if intervals
   * are missing and force to use timeChunk lock.
   * <p>
   * This variable is initialized in the constructor and used in {@link #run} to log that timeChunk lock was enforced
   * in the task logs.
   */
  private final boolean missingIntervalsInOverwriteMode;

  private final long awaitSegmentAvailabilityTimeoutMillis;

  @MonotonicNonNull
  private AuthorizerMapper authorizerMapper;

  /**
   * A holder for the current phase runner (parallel mode) or index task (sequential mode).
   * This variable is lazily initialized in {@link #initializeSubTaskCleaner}.
   * Volatile since HTTP API calls can read this variable at any time while this task is running.
   */
  @MonotonicNonNull
  private volatile CurrentSubTaskHolder currentSubTaskHolder;

  /**
   * A variable to keep the given toolbox. This variable is lazily initialized in {@link #runTask}.
   * Volatile since HTTP API calls can use this variable at any time while this task is running.
   */
  @MonotonicNonNull
  private volatile TaskToolbox toolbox;

  /**
   * Row stats for index generate phase of parallel indexing. This variable is
   * lazily initialized in {@link #runTask}.
   * Volatile since HTTP API calls can use this variable while this task is running.
   */
  @MonotonicNonNull
  private volatile Pair<Map<String, Object>, Map<String, Object>> indexGenerateRowStats;

  private IngestionState ingestionState;


  @JsonCreator
  public ParallelIndexSupervisorTask(
      @JsonProperty("id") String id,
      @JsonProperty("groupId") @Nullable String groupId,
      @JsonProperty("resource") TaskResource taskResource,
      @JsonProperty("spec") ParallelIndexIngestionSpec ingestionSchema,
      @JsonProperty("context") Map<String, Object> context
  )
  {
    this(id, groupId, taskResource, ingestionSchema, null, context);
  }

  public ParallelIndexSupervisorTask(
      String id,
      @Nullable String groupId,
      TaskResource taskResource,
      ParallelIndexIngestionSpec ingestionSchema,
      @Nullable String baseSubtaskSpecName,
      Map<String, Object> context
  )
  {
    super(
        getOrMakeId(id, TYPE, ingestionSchema.getDataSchema().getDataSource()),
        groupId,
        taskResource,
        ingestionSchema.getDataSchema().getDataSource(),
        context,
        ingestionSchema.getTuningConfig().getMaxAllowedLockCount(),
        computeBatchIngestionMode(ingestionSchema.getIOConfig())
    );

    this.ingestionSchema = ingestionSchema;
    this.baseSubtaskSpecName = baseSubtaskSpecName == null ? getId() : baseSubtaskSpecName;
    if (getIngestionMode() == IngestionMode.REPLACE &&
        ingestionSchema.getDataSchema().getGranularitySpec().inputIntervals().isEmpty()) {
      throw new ISE("GranularitySpec's intervals cannot be empty when using replace.");
    }

    if (isGuaranteedRollup(getIngestionMode(), ingestionSchema.getTuningConfig())) {
      checkPartitionsSpecForForceGuaranteedRollup(ingestionSchema.getTuningConfig().getGivenOrDefaultPartitionsSpec());
    }

    this.baseInputSource = ingestionSchema.getIOConfig().getNonNullInputSource();
    this.missingIntervalsInOverwriteMode = (getIngestionMode()
                                            != IngestionMode.APPEND)
                                           && ingestionSchema.getDataSchema()
                                                             .getGranularitySpec()
                                                             .inputIntervals()
                                                             .isEmpty();
    if (missingIntervalsInOverwriteMode) {
      addToContext(Tasks.FORCE_TIME_CHUNK_LOCK_KEY, true);
    }

    awaitSegmentAvailabilityTimeoutMillis = ingestionSchema.getTuningConfig().getAwaitSegmentAvailabilityTimeoutMillis();
    this.ingestionState = IngestionState.NOT_STARTED;
  }

  private static void checkPartitionsSpecForForceGuaranteedRollup(PartitionsSpec partitionsSpec)
  {
    if (!partitionsSpec.isForceGuaranteedRollupCompatible()) {
      String incompatibiltyMsg = partitionsSpec.getForceGuaranteedRollupIncompatiblityReason();
      String msg = "forceGuaranteedRollup is incompatible with partitionsSpec: " + incompatibiltyMsg;
      throw new ISE(msg);
    }
  }

  @Override
  public String getType()
  {
    return TYPE;
  }

  @Nonnull
  @JsonIgnore
  @Override
  public Set<ResourceAction> getInputSourceResources()
  {
    if (getIngestionSchema().getIOConfig().getFirehoseFactory() != null) {
      throw getInputSecurityOnFirehoseUnsupportedError();
    }
    return getIngestionSchema().getIOConfig().getInputSource() != null ?
           getIngestionSchema().getIOConfig().getInputSource().getTypes()
                               .stream()
                               .map(i -> new ResourceAction(new Resource(i, ResourceType.EXTERNAL), Action.READ))
                               .collect(Collectors.toSet()) :
           ImmutableSet.of();
  }

  @JsonProperty("spec")
  public ParallelIndexIngestionSpec getIngestionSchema()
  {
    return ingestionSchema;
  }

  @VisibleForTesting
  @Nullable
  ParallelIndexTaskRunner getCurrentRunner()
  {
    if (isParallelMode()) {
      return currentSubTaskHolder == null ? null : currentSubTaskHolder.getTask();
    } else {
      return null;
    }
  }

  @Nullable
  @VisibleForTesting
  <T extends Task, R extends SubTaskReport> ParallelIndexTaskRunner<T, R> createRunner(
      TaskToolbox toolbox,
      Function<TaskToolbox, ParallelIndexTaskRunner<T, R>> runnerCreator
  )
  {
    final ParallelIndexTaskRunner<T, R> newRunner = runnerCreator.apply(toolbox);
    if (currentSubTaskHolder.setTask(newRunner)) {
      return newRunner;
    } else {
      return null;
    }
  }

  private static TaskState runNextPhase(@Nullable ParallelIndexTaskRunner nextPhaseRunner) throws Exception
  {
    if (nextPhaseRunner == null) {
      LOG.info("Task is asked to stop. Finish as failed");
      return TaskState.FAILED;
    } else {
      return nextPhaseRunner.run();
    }
  }

  @VisibleForTesting
  SinglePhaseParallelIndexTaskRunner createSinglePhaseTaskRunner(TaskToolbox toolbox)
  {
    return new SinglePhaseParallelIndexTaskRunner(
        toolbox,
        getId(),
        getGroupId(),
        baseSubtaskSpecName,
        ingestionSchema,
        getContext()
    );
  }

  @VisibleForTesting
  PartialDimensionCardinalityParallelIndexTaskRunner createPartialDimensionCardinalityRunner(TaskToolbox toolbox)
  {
    return new PartialDimensionCardinalityParallelIndexTaskRunner(
        toolbox,
        getId(),
        getGroupId(),
        baseSubtaskSpecName,
        ingestionSchema,
        getContext()
    );
  }

  @VisibleForTesting
  PartialHashSegmentGenerateParallelIndexTaskRunner createPartialHashSegmentGenerateRunner(
      TaskToolbox toolbox,
      ParallelIndexIngestionSpec ingestionSchema,
      @Nullable Map<Interval, Integer> intervalToNumShardsOverride
  )
  {
    return new PartialHashSegmentGenerateParallelIndexTaskRunner(
        toolbox,
        getId(),
        getGroupId(),
        baseSubtaskSpecName,
        ingestionSchema,
        getContext(),
        intervalToNumShardsOverride
    );
  }

  @VisibleForTesting
  PartialDimensionDistributionParallelIndexTaskRunner createPartialDimensionDistributionRunner(TaskToolbox toolbox)
  {
    return new PartialDimensionDistributionParallelIndexTaskRunner(
        toolbox,
        getId(),
        getGroupId(),
        baseSubtaskSpecName,
        ingestionSchema,
        getContext()
    );
  }

  @VisibleForTesting
  PartialRangeSegmentGenerateParallelIndexTaskRunner createPartialRangeSegmentGenerateRunner(
      TaskToolbox toolbox,
      Map<Interval, PartitionBoundaries> intervalToPartitions,
      ParallelIndexIngestionSpec ingestionSchema
  )
  {
    return new PartialRangeSegmentGenerateParallelIndexTaskRunner(
        toolbox,
        getId(),
        getGroupId(),
        baseSubtaskSpecName,
        ingestionSchema,
        getContext(),
        intervalToPartitions
    );
  }

  @VisibleForTesting
  PartialGenericSegmentMergeParallelIndexTaskRunner createPartialGenericSegmentMergeRunner(
      TaskToolbox toolbox,
      List<PartialSegmentMergeIOConfig> ioConfigs,
      ParallelIndexIngestionSpec ingestionSchema
  )
  {
    return new PartialGenericSegmentMergeParallelIndexTaskRunner(
        toolbox,
        getId(),
        getGroupId(),
        baseSubtaskSpecName,
        ingestionSchema.getDataSchema(),
        ioConfigs,
        ingestionSchema.getTuningConfig(),
        getContext()
    );
  }

  @Override
  public boolean isReady(TaskActionClient taskActionClient) throws Exception
  {
    return determineLockGranularityAndTryLock(
        taskActionClient,
        ingestionSchema.getDataSchema().getGranularitySpec().inputIntervals()
    );
  }

  @Override
  public List<DataSegment> findSegmentsToLock(TaskActionClient taskActionClient, List<Interval> intervals)
      throws IOException
  {
    return findInputSegments(
        getDataSource(),
        taskActionClient,
        intervals
    );
  }

  @Override
  public boolean requireLockExistingSegments()
  {
    return getIngestionMode() != IngestionMode.APPEND;
  }

  @Override
  public boolean isPerfectRollup()
  {
    return isGuaranteedRollup(
        getIngestionMode(),
        getIngestionSchema().getTuningConfig()
    );
  }

  @Nullable
  @Override
  public Granularity getSegmentGranularity()
  {
    final GranularitySpec granularitySpec = ingestionSchema.getDataSchema().getGranularitySpec();
    if (granularitySpec instanceof ArbitraryGranularitySpec) {
      return null;
    } else {
      return granularitySpec.getSegmentGranularity();
    }
  }

  @Override
  public TaskStatus runTask(TaskToolbox toolbox) throws Exception
  {

    if (ingestionSchema.getTuningConfig().getMaxSavedParseExceptions()
        != TuningConfig.DEFAULT_MAX_SAVED_PARSE_EXCEPTIONS) {
      LOG.warn("maxSavedParseExceptions is not supported yet");
    }
    if (ingestionSchema.getTuningConfig().getMaxParseExceptions() != TuningConfig.DEFAULT_MAX_PARSE_EXCEPTIONS) {
      LOG.warn("maxParseExceptions is not supported yet");
    }
    if (ingestionSchema.getTuningConfig().isLogParseExceptions() != TuningConfig.DEFAULT_LOG_PARSE_EXCEPTIONS) {
      LOG.warn("logParseExceptions is not supported yet");
    }
    if (missingIntervalsInOverwriteMode) {
      LOG.warn(
          "Intervals are missing in granularitySpec while this task is potentially overwriting existing segments. "
          + "Forced to use timeChunk lock."
      );
    }
    LOG.debug(
        "Found chat handler of class[%s]",
        Preconditions.checkNotNull(toolbox.getChatHandlerProvider(), "chatHandlerProvider").getClass().getName()
    );
    authorizerMapper = toolbox.getAuthorizerMapper();
    toolbox.getChatHandlerProvider().register(getId(), this, false);

    // the lineage-based segment allocation protocol must be used as the legacy protocol has a critical bug
    // (see SinglePhaseParallelIndexTaskRunner.allocateNewSegment()). However, we tell subtasks to use
    // the legacy protocol by default if it's not explicitly set in the taskContext here. This is to guarantee that
    // every subtask uses the same protocol so that they can succeed during the replacing rolling upgrade.
    // Once the Overlord is upgraded, it will set this context explicitly and new tasks will use the new protocol.
    // See DefaultTaskConfig and TaskQueue.add().
    addToContextIfAbsent(
        SinglePhaseParallelIndexTaskRunner.CTX_USE_LINEAGE_BASED_SEGMENT_ALLOCATION_KEY,
        SinglePhaseParallelIndexTaskRunner.LEGACY_DEFAULT_USE_LINEAGE_BASED_SEGMENT_ALLOCATION
    );

    try {

      initializeSubTaskCleaner();

      if (isParallelMode()) {
        // emit metric for parallel batch ingestion mode:
        emitMetric(toolbox.getEmitter(), "ingest/count", 1);

        this.toolbox = toolbox;

        if (isGuaranteedRollup(
            getIngestionMode(),
            ingestionSchema.getTuningConfig()
        )) {
          return runMultiPhaseParallel(toolbox);
        } else {
          return runSinglePhaseParallel(toolbox);
        }
      } else {
        if (!baseInputSource.isSplittable()) {
          LOG.warn(
              "firehoseFactory[%s] is not splittable. Running sequentially.",
              baseInputSource.getClass().getSimpleName()
          );
        } else if (ingestionSchema.getTuningConfig().getMaxNumConcurrentSubTasks() <= 1) {
          LOG.warn(
              "maxNumConcurrentSubTasks[%s] is less than or equal to 1. Running sequentially. "
              + "Please set maxNumConcurrentSubTasks to something higher than 1 if you want to run in parallel "
              + "ingestion mode.",
              ingestionSchema.getTuningConfig().getMaxNumConcurrentSubTasks()
          );
        } else {
          throw new ISE("Unknown reason for sequentail mode. Failing this task.");
        }

        return runSequential(toolbox);
      }
    }
    finally {
      ingestionState = IngestionState.COMPLETED;
      toolbox.getChatHandlerProvider().unregister(getId());
    }
  }

  private void initializeSubTaskCleaner()
  {
    if (isParallelMode()) {
      currentSubTaskHolder = new CurrentSubTaskHolder((currentRunnerObject, taskConfig) -> {
        final ParallelIndexTaskRunner runner = (ParallelIndexTaskRunner) currentRunnerObject;
        runner.stopGracefully(null);
      });
    } else {
      currentSubTaskHolder = new CurrentSubTaskHolder((taskObject, taskConfig) -> {
        final IndexTask task = (IndexTask) taskObject;
        task.stopGracefully(taskConfig);
      });
    }
    registerResourceCloserOnAbnormalExit(currentSubTaskHolder);
  }

  /**
   * Returns true if this task can run in the parallel mode with the given inputSource and tuningConfig.
   * This method should be synchronized with CompactSegments.isParallelMode(ClientCompactionTaskQueryTuningConfig).
   */
  public static boolean isParallelMode(InputSource inputSource, @Nullable ParallelIndexTuningConfig tuningConfig)
  {
    if (null == tuningConfig) {
      return false;
    }
    boolean useRangePartitions = useRangePartitions(tuningConfig);
    // Range partitioning is not implemented for runSequential() (but hash partitioning is)
    int minRequiredNumConcurrentSubTasks = useRangePartitions ? 1 : 2;
    return inputSource.isSplittable() && tuningConfig.getMaxNumConcurrentSubTasks() >= minRequiredNumConcurrentSubTasks;
  }

  private static boolean useRangePartitions(ParallelIndexTuningConfig tuningConfig)
  {
    return tuningConfig.getGivenOrDefaultPartitionsSpec() instanceof DimensionRangePartitionsSpec;
  }

  private boolean isParallelMode()
  {
    return isParallelMode(baseInputSource, ingestionSchema.getTuningConfig());
  }

  /**
   * Attempt to wait for indexed segments to become available on the cluster.
   * @param reportsMap Map containing information with published segments that we are going to wait for.
   */
  private void waitForSegmentAvailability(Map<String, PushedSegmentsReport> reportsMap)
  {
    ArrayList<DataSegment> segmentsToWaitFor = new ArrayList<>();
    reportsMap.values()
              .forEach(report -> {
                segmentsToWaitFor.addAll(report.getNewSegments());
              });
    waitForSegmentAvailability(
        toolbox,
        segmentsToWaitFor,
        awaitSegmentAvailabilityTimeoutMillis
    );
  }

  /**
   * Run the single phase parallel indexing for best-effort rollup. In this mode, each sub task created by
   * the supervisor task reads data and generates segments individually.
   */
  private TaskStatus runSinglePhaseParallel(TaskToolbox toolbox) throws Exception
  {
    ingestionState = IngestionState.BUILD_SEGMENTS;
    ParallelIndexTaskRunner<SinglePhaseSubTask, PushedSegmentsReport> parallelSinglePhaseRunner = createRunner(
        toolbox,
        this::createSinglePhaseTaskRunner
    );

    final TaskState state = runNextPhase(parallelSinglePhaseRunner);
    TaskStatus taskStatus;
    if (state.isSuccess()) {
      //noinspection ConstantConditions
      publishSegments(toolbox, parallelSinglePhaseRunner.getReports());
      if (awaitSegmentAvailabilityTimeoutMillis > 0) {
        waitForSegmentAvailability(parallelSinglePhaseRunner.getReports());
      }
      taskStatus = TaskStatus.success(getId());
    } else {
      // there is only success or failure after running....
      Preconditions.checkState(state.isFailure(), "Unrecognized state after task is complete[%s]", state);
      final String errorMessage;
      if (parallelSinglePhaseRunner.getStopReason() != null) {
        errorMessage = parallelSinglePhaseRunner.getStopReason();
      } else {
        errorMessage = StringUtils.format(
            TASK_PHASE_FAILURE_MSG,
            parallelSinglePhaseRunner.getName()
        );
      }
      taskStatus = TaskStatus.failure(getId(), errorMessage);
    }
    toolbox.getTaskReportFileWriter().write(
        getId(),
        getTaskCompletionReports(taskStatus, segmentAvailabilityConfirmationCompleted)
    );
    return taskStatus;
  }

  /**
   * Run the multi phase parallel indexing for perfect rollup. In this mode, the parallel indexing is currently
   * executed in two phases.
   * <p>
   * - In the first phase, each task partitions input data and stores those partitions in local storage.
   * - The partition is created based on the segment granularity (primary partition key) and the partition dimension
   * values in {@link PartitionsSpec} (secondary partition key).
   * - Partitioned data is maintained by {@link IntermediaryDataManager}.
   * - In the second phase, each task reads partitioned data from the intermediary data server (middleManager
   * or indexer) and merges them to create the final segments.
   */
  private TaskStatus runMultiPhaseParallel(TaskToolbox toolbox) throws Exception
  {
    return useRangePartitions(ingestionSchema.getTuningConfig())
           ? runRangePartitionMultiPhaseParallel(toolbox)
           : runHashPartitionMultiPhaseParallel(toolbox);
  }

  private static ParallelIndexIngestionSpec rewriteIngestionSpecWithIntervalsIfMissing(
      ParallelIndexIngestionSpec ingestionSchema,
      Collection<Interval> intervals
  )
  {
    if (ingestionSchema.getDataSchema().getGranularitySpec().inputIntervals().isEmpty()) {
      return ingestionSchema
          .withDataSchema(
              ingestionSchema.getDataSchema().withGranularitySpec(
                  ingestionSchema
                      .getDataSchema()
                      .getGranularitySpec()
                      .withIntervals(new ArrayList<>(intervals))
              )
          );
    } else {
      return ingestionSchema;
    }
  }

  @VisibleForTesting
  TaskStatus runHashPartitionMultiPhaseParallel(TaskToolbox toolbox) throws Exception
  {
    TaskState state;
    ParallelIndexIngestionSpec ingestionSchemaToUse = ingestionSchema;

    if (!(ingestionSchema.getTuningConfig().getPartitionsSpec() instanceof HashedPartitionsSpec)) {
      // only range and hash partitioning is supported for multiphase parallel ingestion, see runMultiPhaseParallel()
      throw new ISE(
          "forceGuaranteedRollup is set but partitionsSpec [%s] is not a single_dim or hash partition spec.",
          ingestionSchema.getTuningConfig().getPartitionsSpec()
      );
    }

    final Map<Interval, Integer> intervalToNumShards;
    HashedPartitionsSpec partitionsSpec = (HashedPartitionsSpec) ingestionSchema.getTuningConfig().getPartitionsSpec();
    final boolean needsInputSampling =
        partitionsSpec.getNumShards() == null
        || ingestionSchemaToUse.getDataSchema().getGranularitySpec().inputIntervals().isEmpty();
    if (needsInputSampling) {
      // 0. need to determine intervals and numShards by scanning the data
      LOG.info("Needs to determine intervals or numShards, beginning %s phase.", PartialDimensionCardinalityTask.TYPE);
      ParallelIndexTaskRunner<PartialDimensionCardinalityTask, DimensionCardinalityReport> cardinalityRunner =
          createRunner(
              toolbox,
              this::createPartialDimensionCardinalityRunner
          );

      state = runNextPhase(cardinalityRunner);
      if (state.isFailure()) {
        String errMsg = StringUtils.format(
            TASK_PHASE_FAILURE_MSG,
            cardinalityRunner.getName()
        );
        return TaskStatus.failure(getId(), errMsg);
      }

      if (cardinalityRunner.getReports().isEmpty()) {
        String msg = "No valid rows for hash partitioning."
                     + " All rows may have invalid timestamps or have been filtered out.";
        LOG.warn(msg);
        return TaskStatus.success(getId(), msg);
      }

      if (partitionsSpec.getNumShards() == null) {
        int effectiveMaxRowsPerSegment = partitionsSpec.getMaxRowsPerSegment() == null
                                         ? PartitionsSpec.DEFAULT_MAX_ROWS_PER_SEGMENT
                                         : partitionsSpec.getMaxRowsPerSegment();
        LOG.info("effective maxRowsPerSegment is: " + effectiveMaxRowsPerSegment);

        intervalToNumShards = determineNumShardsFromCardinalityReport(
            cardinalityRunner.getReports().values(),
            effectiveMaxRowsPerSegment
        );

        // This is for potential debugging in case we suspect bad estimation of cardinalities etc,
        LOG.debug("intervalToNumShards: %s", intervalToNumShards.toString());

      } else {
        intervalToNumShards = CollectionUtils.mapValues(
            mergeCardinalityReports(cardinalityRunner.getReports().values()),
            k -> partitionsSpec.getNumShards()
        );
      }

      ingestionSchemaToUse = rewriteIngestionSpecWithIntervalsIfMissing(
          ingestionSchemaToUse,
          intervalToNumShards.keySet()
      );
    } else {
      // numShards will be determined in PartialHashSegmentGenerateTask
      intervalToNumShards = null;
    }

    // 1. Partial segment generation phase
    final ParallelIndexIngestionSpec segmentCreateIngestionSpec = ingestionSchemaToUse;
    ParallelIndexTaskRunner<PartialHashSegmentGenerateTask, GeneratedPartitionsReport> indexingRunner =
        createRunner(
            toolbox,
            f -> createPartialHashSegmentGenerateRunner(toolbox, segmentCreateIngestionSpec, intervalToNumShards)
        );

    state = runNextPhase(indexingRunner);
    if (state.isFailure()) {
      String errMsg = StringUtils.format(
          TASK_PHASE_FAILURE_MSG,
          indexingRunner.getName()
      );
      return TaskStatus.failure(getId(), errMsg);
    }
    indexGenerateRowStats = doGetRowStatsAndUnparseableEventsParallelMultiPhase(indexingRunner, true);

    // 2. Partial segment merge phase
    // partition (interval, partitionId) -> partition locations
    Map<Partition, List<PartitionLocation>> partitionToLocations =
        getPartitionToLocations(indexingRunner.getReports());
    final List<PartialSegmentMergeIOConfig> ioConfigs = createGenericMergeIOConfigs(
        ingestionSchema.getTuningConfig().getTotalNumMergeTasks(),
        partitionToLocations
    );

    final ParallelIndexIngestionSpec segmentMergeIngestionSpec = ingestionSchemaToUse;
    final ParallelIndexTaskRunner<PartialGenericSegmentMergeTask, PushedSegmentsReport> mergeRunner = createRunner(
        toolbox,
        tb -> createPartialGenericSegmentMergeRunner(tb, ioConfigs, segmentMergeIngestionSpec)
    );
    state = runNextPhase(mergeRunner);
    TaskStatus taskStatus;
    if (state.isSuccess()) {
      //noinspection ConstantConditions
      publishSegments(toolbox, mergeRunner.getReports());
      if (awaitSegmentAvailabilityTimeoutMillis > 0) {
        waitForSegmentAvailability(mergeRunner.getReports());
      }
      taskStatus = TaskStatus.success(getId());
    } else {
      // there is only success or failure after running....
      Preconditions.checkState(state.isFailure(), "Unrecognized state after task is complete[%s]", state);
      String errMsg = StringUtils.format(
          TASK_PHASE_FAILURE_MSG,
          mergeRunner.getName()
      );
      taskStatus = TaskStatus.failure(getId(), errMsg);
    }

    toolbox.getTaskReportFileWriter().write(
        getId(),
        getTaskCompletionReports(taskStatus, segmentAvailabilityConfirmationCompleted)
    );
    return taskStatus;
  }

  @VisibleForTesting
  TaskStatus runRangePartitionMultiPhaseParallel(TaskToolbox toolbox) throws Exception
  {
    ParallelIndexIngestionSpec ingestionSchemaToUse = ingestionSchema;
    PartialDimensionDistributionParallelIndexTaskRunner distributionRunner =
        (PartialDimensionDistributionParallelIndexTaskRunner)
        createRunner(
            toolbox,
            this::createPartialDimensionDistributionRunner
        );

    TaskState distributionState = runNextPhase(distributionRunner);
    if (distributionState.isFailure()) {
      String errMsg = StringUtils.format(TASK_PHASE_FAILURE_MSG, distributionRunner.getName());
      return TaskStatus.failure(getId(), errMsg);
    }

    // Get the partition boundaries for each interval
    final Map<Interval, PartitionBoundaries> intervalToPartitions;
    try {
      intervalToPartitions = distributionRunner.getIntervalToPartitionBoundaries(
          (DimensionRangePartitionsSpec) ingestionSchema.getTuningConfig().getGivenOrDefaultPartitionsSpec()
      );
      if (intervalToPartitions.isEmpty()) {
        String msg = "No valid rows for range partitioning."
                     + " All rows may have invalid timestamps or multiple dimension values.";
        LOG.warn(msg);
        return TaskStatus.success(getId(), msg);
      }
    }
    catch (Exception e) {
      String errorMsg = "Error creating partition boundaries.";
      if (distributionRunner.getStopReason() != null) {
        errorMsg += " " + distributionRunner.getStopReason();
      }
      LOG.error(e, errorMsg);
      return TaskStatus.failure(getId(), errorMsg);
    }

    ingestionSchemaToUse = rewriteIngestionSpecWithIntervalsIfMissing(
        ingestionSchemaToUse,
        intervalToPartitions.keySet()
    );

    final ParallelIndexIngestionSpec segmentCreateIngestionSpec = ingestionSchemaToUse;
    ParallelIndexTaskRunner<PartialRangeSegmentGenerateTask, GeneratedPartitionsReport> indexingRunner =
        createRunner(
            toolbox,
            tb -> createPartialRangeSegmentGenerateRunner(tb, intervalToPartitions, segmentCreateIngestionSpec)
        );

    TaskState indexingState = runNextPhase(indexingRunner);
    if (indexingState.isFailure()) {
      String errMsg = StringUtils.format(
          TASK_PHASE_FAILURE_MSG,
          indexingRunner.getName()
      );
      return TaskStatus.failure(getId(), errMsg);
    }

    indexGenerateRowStats = doGetRowStatsAndUnparseableEventsParallelMultiPhase(indexingRunner, true);

    // partition (interval, partitionId) -> partition locations
    Map<Partition, List<PartitionLocation>> partitionToLocations =
        getPartitionToLocations(indexingRunner.getReports());
    final List<PartialSegmentMergeIOConfig> ioConfigs = createGenericMergeIOConfigs(
        ingestionSchema.getTuningConfig().getTotalNumMergeTasks(),
        partitionToLocations
    );

    final ParallelIndexIngestionSpec segmentMergeIngestionSpec = ingestionSchemaToUse;
    ParallelIndexTaskRunner<PartialGenericSegmentMergeTask, PushedSegmentsReport> mergeRunner = createRunner(
        toolbox,
        tb -> createPartialGenericSegmentMergeRunner(tb, ioConfigs, segmentMergeIngestionSpec)
    );
    TaskState mergeState = runNextPhase(mergeRunner);
    TaskStatus taskStatus;
    if (mergeState.isSuccess()) {
      publishSegments(toolbox, mergeRunner.getReports());
      if (awaitSegmentAvailabilityTimeoutMillis > 0) {
        waitForSegmentAvailability(mergeRunner.getReports());
      }
      taskStatus = TaskStatus.success(getId());
    } else {
      // there is only success or failure after running....
      Preconditions.checkState(mergeState.isFailure(), "Unrecognized state after task is complete[%s]", mergeState);
      String errMsg = StringUtils.format(
          TASK_PHASE_FAILURE_MSG,
          mergeRunner.getName()
      );
      taskStatus = TaskStatus.failure(getId(), errMsg);
    }

    toolbox.getTaskReportFileWriter().write(
        getId(),
        getTaskCompletionReports(taskStatus, segmentAvailabilityConfirmationCompleted)
    );
    return taskStatus;
  }

  private static Map<Interval, Union> mergeCardinalityReports(Collection<DimensionCardinalityReport> reports)
  {
    Map<Interval, Union> finalCollectors = new HashMap<>();
    reports.forEach(report -> {
      Map<Interval, byte[]> intervalToCardinality = report.getIntervalToCardinalities();
      for (Map.Entry<Interval, byte[]> entry : intervalToCardinality.entrySet()) {
        HllSketch entryHll = HllSketch.wrap(Memory.wrap(entry.getValue()));
        finalCollectors.computeIfAbsent(
            entry.getKey(),
            k -> new Union(DimensionCardinalityReport.HLL_SKETCH_LOG_K)
        ).update(entryHll);
      }
    });
    return finalCollectors;
  }

  @VisibleForTesting
  public static Map<Interval, Integer> determineNumShardsFromCardinalityReport(
      Collection<DimensionCardinalityReport> reports,
      int maxRowsPerSegment
  )
  {
    // aggregate all the sub-reports
    Map<Interval, Union> finalCollectors = mergeCardinalityReports(reports);
    return computeIntervalToNumShards(maxRowsPerSegment, finalCollectors);
  }

  @Nonnull
  @VisibleForTesting
  static Map<Interval, Integer> computeIntervalToNumShards(
      int maxRowsPerSegment,
      Map<Interval, Union> finalCollectors
  )
  {
    return CollectionUtils.mapValues(
        finalCollectors,
        union -> {
          final double estimatedCardinality = union.getEstimate();
          final long estimatedNumShards;
          if (estimatedCardinality <= 0) {
            estimatedNumShards = DEFAULT_NUM_SHARDS_WHEN_ESTIMATE_GOES_NEGATIVE;
            LOG.warn("Estimated cardinality for union of estimates is zero or less: %.2f, setting num shards to %d",
                     estimatedCardinality, estimatedNumShards
            );
          } else {
            // determine numShards based on maxRowsPerSegment and the cardinality
            estimatedNumShards = Math.round(estimatedCardinality / maxRowsPerSegment);
          }
          LOG.info("estimatedNumShards %d given estimated cardinality %.2f and maxRowsPerSegment %d",
                    estimatedNumShards, estimatedCardinality, maxRowsPerSegment
          );
          // We have seen this before in the wild in situations where more shards should have been created,
          // log it if it happens with some information & context
          if (estimatedNumShards == 1) {
            LOG.info("estimatedNumShards is ONE (%d) given estimated cardinality %.2f and maxRowsPerSegment %d",
                      estimatedNumShards, estimatedCardinality, maxRowsPerSegment
            );
          }
          try {
            return Math.max(Math.toIntExact(estimatedNumShards), 1);
          }
          catch (ArithmeticException ae) {
            throw new ISE("Estimated numShards [%s] exceeds integer bounds.", estimatedNumShards);
          }
        }
    );
  }

  /**
   * Creates a map from partition (interval + bucketId) to the corresponding
   * PartitionLocations. Note that the bucketId maybe different from the final
   * partitionId (refer to {@link BuildingShardSpec} for more details).
   */
  static Map<Partition, List<PartitionLocation>> getPartitionToLocations(
      Map<String, GeneratedPartitionsReport> subTaskIdToReport
  )
  {
    // Create a map from partition to list of reports (PartitionStat and subTaskId)
    final Map<Partition, List<PartitionReport>> partitionToReports = new TreeMap<>(
        // Sort by (interval, bucketId) to maintain order of partitionIds within interval
        Comparator
            .comparingLong((Partition partition) -> partition.getInterval().getStartMillis())
            .thenComparingLong(partition -> partition.getInterval().getEndMillis())
            .thenComparingInt(Partition::getBucketId)
    );
    subTaskIdToReport.forEach(
        (subTaskId, report) -> report.getPartitionStats().forEach(
            partitionStat -> partitionToReports
                .computeIfAbsent(Partition.fromStat(partitionStat), p -> new ArrayList<>())
                .add(new PartitionReport(subTaskId, partitionStat))
        )
    );

    final Map<Partition, List<PartitionLocation>> partitionToLocations = new HashMap<>();

    Interval prevInterval = null;
    final AtomicInteger partitionId = new AtomicInteger(0);
    for (Entry<Partition, List<PartitionReport>> entry : partitionToReports.entrySet()) {
      final Partition partition = entry.getKey();

      // Reset the partitionId if this is a new interval
      Interval interval = partition.getInterval();
      if (!interval.equals(prevInterval)) {
        partitionId.set(0);
        prevInterval = interval;
      }

      // Use any PartitionStat of this partition to create a shard spec
      final List<PartitionReport> reportsOfPartition = entry.getValue();
      final BuildingShardSpec<?> shardSpec = reportsOfPartition
          .get(0).getPartitionStat().getSecondaryPartition()
          .convert(partitionId.getAndIncrement());

      // Create a PartitionLocation for each PartitionStat
      List<PartitionLocation> locationsOfPartition = reportsOfPartition
          .stream()
          .map(report -> report.getPartitionStat().toPartitionLocation(report.getSubTaskId(), shardSpec))
          .collect(Collectors.toList());

      partitionToLocations.put(partition, locationsOfPartition);
    }

    return partitionToLocations;
  }

  private static List<PartialSegmentMergeIOConfig> createGenericMergeIOConfigs(
      int totalNumMergeTasks,
      Map<Partition, List<PartitionLocation>> partitionToLocations
  )
  {
    return createMergeIOConfigs(
        totalNumMergeTasks,
        partitionToLocations,
        PartialSegmentMergeIOConfig::new
    );
  }

  @VisibleForTesting
  static <M extends PartialSegmentMergeIOConfig, L extends PartitionLocation> List<M> createMergeIOConfigs(
      int totalNumMergeTasks,
      Map<Partition, List<L>> partitionToLocations,
      Function<List<L>, M> createPartialSegmentMergeIOConfig
  )
  {
    final int numMergeTasks = Math.min(totalNumMergeTasks, partitionToLocations.size());
    LOG.info(
        "Number of merge tasks is set to [%d] based on totalNumMergeTasks[%d] and number of partitions[%d]",
        numMergeTasks,
        totalNumMergeTasks,
        partitionToLocations.size()
    );
    // Randomly shuffle partitionIds to evenly distribute partitions of potentially different sizes
    // This will be improved once we collect partition stats properly.
    // See PartitionStat in GeneratedPartitionsReport.
    final List<Partition> partitions = new ArrayList<>(partitionToLocations.keySet());
    Collections.shuffle(partitions, ThreadLocalRandom.current());

    final List<M> assignedPartitionLocations = new ArrayList<>(numMergeTasks);
    for (int i = 0; i < numMergeTasks; i++) {
      Pair<Integer, Integer> partitionBoundaries = getPartitionBoundaries(i, partitions.size(), numMergeTasks);
      final List<L> assignedToSameTask = partitions
          .subList(partitionBoundaries.lhs, partitionBoundaries.rhs)
          .stream()
          .flatMap(partition -> partitionToLocations.get(partition).stream())
          .collect(Collectors.toList());
      assignedPartitionLocations.add(createPartialSegmentMergeIOConfig.apply(assignedToSameTask));
    }

    return assignedPartitionLocations;
  }

  /**
   * Partition items into as evenly-sized splits as possible.
   *
   * @param index  index of partition
   * @param total  number of items to partition
   * @param splits number of desired partitions
   * @return partition range: [lhs, rhs)
   */
  private static Pair<Integer, Integer> getPartitionBoundaries(int index, int total, int splits)
  {
    int chunk = total / splits;
    int remainder = total % splits;

    // Distribute the remainder across the first few partitions. For example total=8 and splits=5, will give partitions
    // of sizes (starting from i=0): 2, 2, 2, 1, 1
    int start = index * chunk + (index < remainder ? index : remainder);
    int stop = start + chunk + (index < remainder ? 1 : 0);

    return Pair.of(start, stop);
  }

  private void publishSegments(
      TaskToolbox toolbox,
      Map<String, PushedSegmentsReport> reportsMap
  )
      throws IOException
  {
    final Set<DataSegment> oldSegments = new HashSet<>();
    final Set<DataSegment> newSegments = new HashSet<>();
    reportsMap
        .values()
        .forEach(report -> {
          oldSegments.addAll(report.getOldSegments());
          newSegments.addAll(report.getNewSegments());
        });
    final boolean storeCompactionState = getContextValue(
        Tasks.STORE_COMPACTION_STATE_KEY,
        Tasks.DEFAULT_STORE_COMPACTION_STATE
    );
    final Function<Set<DataSegment>, Set<DataSegment>> annotateFunction = compactionStateAnnotateFunction(
        storeCompactionState,
        toolbox,
        ingestionSchema
    );


    Set<DataSegment> tombStones = Collections.emptySet();
    if (getIngestionMode() == IngestionMode.REPLACE) {
      TombstoneHelper tombstoneHelper = new TombstoneHelper(toolbox.getTaskActionClient());
      List<Interval> tombstoneIntervals = tombstoneHelper.computeTombstoneIntervals(newSegments, ingestionSchema.getDataSchema());
      if (!tombstoneIntervals.isEmpty()) {

        Map<Interval, SegmentIdWithShardSpec> tombstonesAnShards = new HashMap<>();
        for (Interval interval : tombstoneIntervals) {
          SegmentIdWithShardSpec segmentIdWithShardSpec = allocateNewSegmentForTombstone(
              ingestionSchema,
              interval.getStart()
          );
          tombstonesAnShards.put(interval, segmentIdWithShardSpec);
        }

        tombStones = tombstoneHelper.computeTombstones(ingestionSchema.getDataSchema(), tombstonesAnShards);
        // add tombstones
        newSegments.addAll(tombStones);

        LOG.debugSegments(tombStones, "To publish tombstones");
      }
    }

<<<<<<< HEAD
    final TransactionalSegmentPublisher publisher = (segmentsToBeOverwritten, segmentsToDrop, segmentsToPublish, commitMetadata) -> {
      final TaskLockType lockType = TaskLockType.valueOf(
          getContextValue(Tasks.TASK_LOCK_TYPE, TaskLockType.EXCLUSIVE.name())
      );
      switch (lockType) {
        case REPLACE:
          return toolbox.getTaskActionClient().submit(
              SegmentTransactionalReplaceAction.create(segmentsToBeOverwritten, segmentsToDrop, segmentsToPublish)
          );
        case APPEND:
          return toolbox.getTaskActionClient().submit(
              SegmentTransactionalAppendAction.create(segmentsToPublish, null, null)
          );
        default:
          return toolbox.getTaskActionClient().submit(
              SegmentTransactionalInsertAction.overwriteAction(segmentsToBeOverwritten, segmentsToDrop, segmentsToPublish)
          );
      }
    };
=======
    final TransactionalSegmentPublisher publisher = (segmentsToBeOverwritten, segmentsToPublish, commitMetadata) ->
        toolbox.getTaskActionClient().submit(
            SegmentTransactionalInsertAction.overwriteAction(segmentsToBeOverwritten, segmentsToPublish)
        );
>>>>>>> d87056e7
    final boolean published =
        newSegments.isEmpty()
        || publisher.publishSegments(oldSegments, newSegments, annotateFunction, null).isSuccess();

    if (published) {
      LOG.info("Published [%d] segments", newSegments.size());

      // segment metrics:
      emitMetric(toolbox.getEmitter(), "ingest/tombstones/count", tombStones.size());
      emitMetric(toolbox.getEmitter(), "ingest/segments/count", newSegments.size());

    } else {
      throw new ISE("Failed to publish segments");
    }
  }

  private TaskStatus runSequential(TaskToolbox toolbox) throws Exception
  {
    IndexTask sequentialIndexTask = new IndexTask(
        getId(),
        getGroupId(),
        getTaskResource(),
        getDataSource(),
        baseSubtaskSpecName,
        new IndexIngestionSpec(
            getIngestionSchema().getDataSchema(),
            getIngestionSchema().getIOConfig(),
            convertToIndexTuningConfig(getIngestionSchema().getTuningConfig())
        ),
        getContext(),
        getIngestionSchema().getTuningConfig().getMaxAllowedLockCount()
    );

    if (currentSubTaskHolder.setTask(sequentialIndexTask)
        && sequentialIndexTask.isReady(toolbox.getTaskActionClient())) {
      return sequentialIndexTask.run(toolbox);
    } else {
      String msg = "Task was asked to stop. Finish as failed";
      LOG.info(msg);
      return TaskStatus.failure(getId(), msg);
    }
  }

  /**
   * Generate an IngestionStatsAndErrorsTaskReport for the task.
   *
   * @param taskStatus {@link TaskStatus}
   * @param segmentAvailabilityConfirmed Whether or not the segments were confirmed to be available for query when
   *                                     when the task completed.
   * @return
   */
  private Map<String, TaskReport> getTaskCompletionReports(TaskStatus taskStatus, boolean segmentAvailabilityConfirmed)
  {
    Pair<Map<String, Object>, Map<String, Object>> rowStatsAndUnparseableEvents =
        doGetRowStatsAndUnparseableEvents("true", true);
    return TaskReport.buildTaskReports(
        new IngestionStatsAndErrorsTaskReport(
            getId(),
            new IngestionStatsAndErrorsTaskReportData(
                IngestionState.COMPLETED,
                rowStatsAndUnparseableEvents.rhs,
                rowStatsAndUnparseableEvents.lhs,
                taskStatus.getErrorMsg(),
                segmentAvailabilityConfirmed,
                segmentAvailabilityWaitTimeMs
            )
        )
    );
  }

  private static IndexTuningConfig convertToIndexTuningConfig(ParallelIndexTuningConfig tuningConfig)
  {
    return new IndexTuningConfig(
        null,
        null,
        tuningConfig.getAppendableIndexSpec(),
        tuningConfig.getMaxRowsInMemory(),
        tuningConfig.getMaxBytesInMemory(),
        tuningConfig.isSkipBytesInMemoryOverheadCheck(),
        null,
        null,
        null,
        null,
        tuningConfig.getPartitionsSpec(),
        tuningConfig.getIndexSpec(),
        tuningConfig.getIndexSpecForIntermediatePersists(),
        tuningConfig.getMaxPendingPersists(),
        tuningConfig.isForceGuaranteedRollup(),
        tuningConfig.isReportParseExceptions(),
        null,
        tuningConfig.getPushTimeout(),
        tuningConfig.getSegmentWriteOutMediumFactory(),
        tuningConfig.isLogParseExceptions(),
        tuningConfig.getMaxParseExceptions(),
        tuningConfig.getMaxSavedParseExceptions(),
        tuningConfig.getMaxColumnsToMerge(),
        tuningConfig.getAwaitSegmentAvailabilityTimeoutMillis()
    );
  }

  // Internal APIs

  /**
   * Allocate a new {@link SegmentIdWithShardSpec} for a request from {@link SinglePhaseSubTask}.
   * The returned segmentIdentifiers have different {@code partitionNum} (thereby different {@link NumberedShardSpec})
   * per bucket interval.
   */
  @POST
  @Path("/segment/allocate")
  @Produces(SmileMediaTypes.APPLICATION_JACKSON_SMILE)
  @Consumes(SmileMediaTypes.APPLICATION_JACKSON_SMILE)
  public Response allocateSegment(
      Object param,
      @Context final HttpServletRequest req
  )
  {
    ChatHandlers.authorizationCheck(req, Action.READ, getDataSource(), authorizerMapper);

    if (toolbox == null) {
      return Response.status(Response.Status.SERVICE_UNAVAILABLE).entity("task is not running yet").build();
    }

    ParallelIndexTaskRunner runner = Preconditions.checkNotNull(getCurrentRunner(), "runner");
    if (!(runner instanceof SinglePhaseParallelIndexTaskRunner)) {
      throw new ISE(
          "Expected [%s], but [%s] is in use",
          SinglePhaseParallelIndexTaskRunner.class.getName(),
          runner.getClass().getName()
      );
    }

    // This context is set in the constructor of ParallelIndexSupervisorTask if it's not set by others.
    final boolean useLineageBasedSegmentAllocation = Preconditions.checkNotNull(
        getContextValue(SinglePhaseParallelIndexTaskRunner.CTX_USE_LINEAGE_BASED_SEGMENT_ALLOCATION_KEY),
        "useLineageBasedSegmentAllocation in taskContext"
    );

    try {
      final SegmentIdWithShardSpec segmentIdentifier;
      if (useLineageBasedSegmentAllocation) {
        SegmentAllocationRequest request = toolbox.getJsonMapper().convertValue(param, SegmentAllocationRequest.class);
        segmentIdentifier = ((SinglePhaseParallelIndexTaskRunner) runner)
            .allocateNewSegment(
                getDataSource(),
                request.getTimestamp(),
                request.getSequenceName(),
                request.getPrevSegmentId()
            );
      } else {
        DateTime timestamp = toolbox.getJsonMapper().convertValue(param, DateTime.class);
        segmentIdentifier = ((SinglePhaseParallelIndexTaskRunner) runner)
            .allocateNewSegment(
                getDataSource(),
                timestamp
            );
      }

      return Response.ok(toolbox.getJsonMapper().writeValueAsBytes(segmentIdentifier)).build();
    }
    catch (MaxAllowedLocksExceededException malee) {
      getCurrentRunner().stopGracefully(malee.getMessage());
      return Response.status(Response.Status.BAD_REQUEST).entity(malee.getMessage()).build();
    }
    catch (IOException | IllegalStateException e) {
      return Response.serverError().entity(Throwables.getStackTraceAsString(e)).build();
    }
    catch (IllegalArgumentException e) {
      return Response.status(Response.Status.BAD_REQUEST).entity(Throwables.getStackTraceAsString(e)).build();
    }
  }


  static InputFormat getInputFormat(ParallelIndexIngestionSpec ingestionSchema)
  {
    return ingestionSchema.getIOConfig().getNonNullInputFormat();
  }

  /**
   * Worker tasks spawned by the supervisor call this API to report the segments they generated and pushed.
   *
   * @see ParallelIndexSupervisorTaskClient#report(SubTaskReport)
   */
  @POST
  @Path("/report")
  @Consumes(SmileMediaTypes.APPLICATION_JACKSON_SMILE)
  public Response report(
      SubTaskReport report,
      @Context final HttpServletRequest req
  )
  {
    ChatHandlers.authorizationCheck(
        req,
        Action.WRITE,
        getDataSource(),
        authorizerMapper
    );
    if (currentSubTaskHolder == null || currentSubTaskHolder.getTask() == null) {
      return Response.status(Response.Status.SERVICE_UNAVAILABLE).entity("task is not running yet").build();
    } else {
      final ParallelIndexTaskRunner runner = currentSubTaskHolder.getTask();
      //noinspection unchecked
      runner.collectReport(report);
      return Response.ok().build();
    }
  }

  // External APIs to get running status

  @GET
  @Path("/mode")
  @Produces(MediaType.APPLICATION_JSON)
  public Response getMode(@Context final HttpServletRequest req)
  {
    IndexTaskUtils.datasourceAuthorizationCheck(req, Action.READ, getDataSource(), authorizerMapper);
    return Response.ok(isParallelMode() ? "parallel" : "sequential").build();
  }

  @GET
  @Path("/phase")
  @Produces(MediaType.APPLICATION_JSON)
  public Response getPhaseName(@Context final HttpServletRequest req)
  {
    IndexTaskUtils.datasourceAuthorizationCheck(req, Action.READ, getDataSource(), authorizerMapper);
    if (isParallelMode()) {
      final ParallelIndexTaskRunner runner = getCurrentRunner();
      if (runner == null) {
        return Response.status(Response.Status.SERVICE_UNAVAILABLE).entity("task is not running").build();
      } else {
        return Response.ok(runner.getName()).build();
      }
    } else {
      return Response.status(Status.BAD_REQUEST).entity("task is running in the sequential mode").build();
    }
  }

  @GET
  @Path("/progress")
  @Produces(MediaType.APPLICATION_JSON)
  public Response getProgress(@Context final HttpServletRequest req)
  {
    IndexTaskUtils.datasourceAuthorizationCheck(req, Action.READ, getDataSource(), authorizerMapper);
    final ParallelIndexTaskRunner currentRunner = getCurrentRunner();
    if (currentRunner == null) {
      return Response.status(Response.Status.SERVICE_UNAVAILABLE).entity("task is not running yet").build();
    } else {
      return Response.ok(currentRunner.getProgress()).build();
    }
  }

  @GET
  @Path("/subtasks/running")
  @Produces(MediaType.APPLICATION_JSON)
  public Response getRunningTasks(@Context final HttpServletRequest req)
  {
    IndexTaskUtils.datasourceAuthorizationCheck(req, Action.READ, getDataSource(), authorizerMapper);
    final ParallelIndexTaskRunner currentRunner = getCurrentRunner();
    if (currentRunner == null) {
      return Response.status(Response.Status.SERVICE_UNAVAILABLE).entity("task is not running yet").build();
    } else {
      return Response.ok(currentRunner.getRunningTaskIds()).build();
    }
  }

  @GET
  @Path("/subtaskspecs")
  @Produces(MediaType.APPLICATION_JSON)
  public Response getSubTaskSpecs(@Context final HttpServletRequest req)
  {
    IndexTaskUtils.datasourceAuthorizationCheck(req, Action.READ, getDataSource(), authorizerMapper);
    final ParallelIndexTaskRunner currentRunner = getCurrentRunner();
    if (currentRunner == null) {
      return Response.status(Response.Status.SERVICE_UNAVAILABLE).entity("task is not running yet").build();
    } else {
      return Response.ok(currentRunner.getSubTaskSpecs()).build();
    }
  }

  @GET
  @Path("/subtaskspecs/running")
  @Produces(MediaType.APPLICATION_JSON)
  public Response getRunningSubTaskSpecs(@Context final HttpServletRequest req)
  {
    IndexTaskUtils.datasourceAuthorizationCheck(req, Action.READ, getDataSource(), authorizerMapper);
    final ParallelIndexTaskRunner currentRunner = getCurrentRunner();
    if (currentRunner == null) {
      return Response.status(Response.Status.SERVICE_UNAVAILABLE).entity("task is not running yet").build();
    } else {
      return Response.ok(currentRunner.getRunningSubTaskSpecs()).build();
    }
  }

  @GET
  @Path("/subtaskspecs/complete")
  @Produces(MediaType.APPLICATION_JSON)
  public Response getCompleteSubTaskSpecs(@Context final HttpServletRequest req)
  {
    IndexTaskUtils.datasourceAuthorizationCheck(req, Action.READ, getDataSource(), authorizerMapper);
    final ParallelIndexTaskRunner currentRunner = getCurrentRunner();
    if (currentRunner == null) {
      return Response.status(Response.Status.SERVICE_UNAVAILABLE).entity("task is not running yet").build();
    } else {
      return Response.ok(currentRunner.getCompleteSubTaskSpecs()).build();
    }
  }

  @GET
  @Path("/subtaskspec/{id}")
  @Produces(MediaType.APPLICATION_JSON)
  public Response getSubTaskSpec(@PathParam("id") String id, @Context final HttpServletRequest req)
  {
    IndexTaskUtils.datasourceAuthorizationCheck(req, Action.READ, getDataSource(), authorizerMapper);

    final ParallelIndexTaskRunner currentRunner = getCurrentRunner();
    if (currentRunner == null) {
      return Response.status(Response.Status.SERVICE_UNAVAILABLE).entity("task is not running yet").build();
    } else {
      final SubTaskSpec subTaskSpec = currentRunner.getSubTaskSpec(id);
      if (subTaskSpec == null) {
        return Response.status(Response.Status.NOT_FOUND).build();
      } else {
        return Response.ok(subTaskSpec).build();
      }
    }
  }

  @GET
  @Path("/subtaskspec/{id}/state")
  @Produces(MediaType.APPLICATION_JSON)
  public Response getSubTaskState(@PathParam("id") String id, @Context final HttpServletRequest req)
  {
    IndexTaskUtils.datasourceAuthorizationCheck(req, Action.READ, getDataSource(), authorizerMapper);
    final ParallelIndexTaskRunner currentRunner = getCurrentRunner();
    if (currentRunner == null) {
      return Response.status(Response.Status.SERVICE_UNAVAILABLE).entity("task is not running yet").build();
    } else {
      final SubTaskSpecStatus subTaskSpecStatus = currentRunner.getSubTaskState(id);
      if (subTaskSpecStatus == null) {
        return Response.status(Response.Status.NOT_FOUND).build();
      } else {
        return Response.ok(subTaskSpecStatus).build();
      }
    }
  }

  @GET
  @Path("/subtaskspec/{id}/history")
  @Produces(MediaType.APPLICATION_JSON)
  public Response getCompleteSubTaskSpecAttemptHistory(
      @PathParam("id") String id,
      @Context final HttpServletRequest req
  )
  {
    IndexTaskUtils.datasourceAuthorizationCheck(req, Action.READ, getDataSource(), authorizerMapper);
    final ParallelIndexTaskRunner currentRunner = getCurrentRunner();
    if (currentRunner == null) {
      return Response.status(Response.Status.SERVICE_UNAVAILABLE).entity("task is not running yet").build();
    } else {
      final TaskHistory taskHistory = currentRunner.getCompleteSubTaskSpecAttemptHistory(id);
      if (taskHistory == null) {
        return Response.status(Status.NOT_FOUND).build();
      } else {
        return Response.ok(taskHistory.getAttemptHistory()).build();
      }
    }
  }

  private RowIngestionMetersTotals getTotalsFromBuildSegmentsRowStats(Object buildSegmentsRowStats)
  {
    if (buildSegmentsRowStats instanceof RowIngestionMetersTotals) {
      // This case is for unit tests. Normally when deserialized the row stats will apppear as a Map<String, Object>.
      return (RowIngestionMetersTotals) buildSegmentsRowStats;
    } else if (buildSegmentsRowStats instanceof Map) {
      Map<String, Object> buildSegmentsRowStatsMap = (Map<String, Object>) buildSegmentsRowStats;
      return new RowIngestionMetersTotals(
          ((Number) buildSegmentsRowStatsMap.get("processed")).longValue(),
          ((Number) buildSegmentsRowStatsMap.get("processedBytes")).longValue(),
          ((Number) buildSegmentsRowStatsMap.get("processedWithError")).longValue(),
          ((Number) buildSegmentsRowStatsMap.get("thrownAway")).longValue(),
          ((Number) buildSegmentsRowStatsMap.get("unparseable")).longValue()
      );
    } else {
      // should never happen
      throw new RuntimeException("Unrecognized buildSegmentsRowStats type: " + buildSegmentsRowStats.getClass());
    }
  }

  private Pair<Map<String, Object>, Map<String, Object>> doGetRowStatsAndUnparseableEventsParallelSinglePhase(
      SinglePhaseParallelIndexTaskRunner parallelSinglePhaseRunner,
      boolean includeUnparseable
  )
  {
    final SimpleRowIngestionMeters buildSegmentsRowStats = new SimpleRowIngestionMeters();

    List<ParseExceptionReport> unparseableEvents = new ArrayList<>();

    // Get stats from completed tasks
    Map<String, PushedSegmentsReport> completedSubtaskReports = parallelSinglePhaseRunner.getReports();
    for (PushedSegmentsReport pushedSegmentsReport : completedSubtaskReports.values()) {
      Map<String, TaskReport> taskReport = pushedSegmentsReport.getTaskReport();
      if (taskReport == null || taskReport.isEmpty()) {
        LOG.warn("Got an empty task report from subtask: " + pushedSegmentsReport.getTaskId());
        continue;
      }
      RowIngestionMetersTotals rowIngestionMetersTotals =
          getBuildSegmentsStatsFromTaskReport(taskReport, includeUnparseable, unparseableEvents);

      buildSegmentsRowStats.addRowIngestionMetersTotals(rowIngestionMetersTotals);
    }

    RowIngestionMetersTotals rowStatsForRunningTasks = getRowStatsAndUnparseableEventsForRunningTasks(
        parallelSinglePhaseRunner.getRunningTaskIds(),
        unparseableEvents,
        includeUnparseable
    );
    buildSegmentsRowStats.addRowIngestionMetersTotals(rowStatsForRunningTasks);

    return createStatsAndErrorsReport(buildSegmentsRowStats.getTotals(), unparseableEvents);
  }

  private Pair<Map<String, Object>, Map<String, Object>> doGetRowStatsAndUnparseableEventsParallelMultiPhase(
      ParallelIndexTaskRunner<?, ?> currentRunner,
      boolean includeUnparseable
  )
  {
    if (indexGenerateRowStats != null) {
      return Pair.of(indexGenerateRowStats.lhs, includeUnparseable ? indexGenerateRowStats.rhs : ImmutableMap.of());
    } else if (!currentRunner.getName().equals("partial segment generation")) {
      return Pair.of(ImmutableMap.of(), ImmutableMap.of());
    } else {
      Map<String, GeneratedPartitionsReport> completedSubtaskReports =
          (Map<String, GeneratedPartitionsReport>) currentRunner.getReports();

      final SimpleRowIngestionMeters buildSegmentsRowStats = new SimpleRowIngestionMeters();
      final List<ParseExceptionReport> unparseableEvents = new ArrayList<>();
      for (GeneratedPartitionsReport generatedPartitionsReport : completedSubtaskReports.values()) {
        Map<String, TaskReport> taskReport = generatedPartitionsReport.getTaskReport();
        if (taskReport == null || taskReport.isEmpty()) {
          LOG.warn("Got an empty task report from subtask: " + generatedPartitionsReport.getTaskId());
          continue;
        }
        RowIngestionMetersTotals rowStatsForCompletedTask =
            getBuildSegmentsStatsFromTaskReport(taskReport, true, unparseableEvents);

        buildSegmentsRowStats.addRowIngestionMetersTotals(rowStatsForCompletedTask);
      }

      RowIngestionMetersTotals rowStatsForRunningTasks = getRowStatsAndUnparseableEventsForRunningTasks(
          currentRunner.getRunningTaskIds(),
          unparseableEvents,
          includeUnparseable
      );
      buildSegmentsRowStats.addRowIngestionMetersTotals(rowStatsForRunningTasks);

      return createStatsAndErrorsReport(buildSegmentsRowStats.getTotals(), unparseableEvents);
    }
  }

  private RowIngestionMetersTotals getRowStatsAndUnparseableEventsForRunningTasks(
      Set<String> runningTaskIds,
      List<ParseExceptionReport> unparseableEvents,
      boolean includeUnparseable
  )
  {
    final SimpleRowIngestionMeters buildSegmentsRowStats = new SimpleRowIngestionMeters();
    for (String runningTaskId : runningTaskIds) {
      try {
        final Map<String, Object> report = getTaskReport(toolbox.getOverlordClient(), runningTaskId);

        if (report == null || report.isEmpty()) {
          // task does not have a running report yet
          continue;
        }

        Map<String, Object> ingestionStatsAndErrors = (Map<String, Object>) report.get("ingestionStatsAndErrors");
        Map<String, Object> payload = (Map<String, Object>) ingestionStatsAndErrors.get("payload");
        Map<String, Object> rowStats = (Map<String, Object>) payload.get("rowStats");
        Map<String, Object> totals = (Map<String, Object>) rowStats.get("totals");
        Map<String, Object> buildSegments = (Map<String, Object>) totals.get(RowIngestionMeters.BUILD_SEGMENTS);

        if (includeUnparseable) {
          Map<String, Object> taskUnparseableEvents = (Map<String, Object>) payload.get("unparseableEvents");
          List<ParseExceptionReport> buildSegmentsUnparseableEvents = (List<ParseExceptionReport>)
              taskUnparseableEvents.get(RowIngestionMeters.BUILD_SEGMENTS);
          unparseableEvents.addAll(buildSegmentsUnparseableEvents);
        }

        buildSegmentsRowStats.addRowIngestionMetersTotals(getTotalsFromBuildSegmentsRowStats(buildSegments));
      }
      catch (Exception e) {
        LOG.warn(e, "Encountered exception when getting live subtask report for task: " + runningTaskId);
      }
    }
    return buildSegmentsRowStats.getTotals();
  }

  private Pair<Map<String, Object>, Map<String, Object>> createStatsAndErrorsReport(
      RowIngestionMetersTotals rowStats,
      List<ParseExceptionReport> unparseableEvents
  )
  {
    Map<String, Object> rowStatsMap = new HashMap<>();
    Map<String, Object> totalsMap = new HashMap<>();
    totalsMap.put(RowIngestionMeters.BUILD_SEGMENTS, rowStats);
    rowStatsMap.put("totals", totalsMap);

    return Pair.of(rowStatsMap, ImmutableMap.of(RowIngestionMeters.BUILD_SEGMENTS, unparseableEvents));
  }

  private RowIngestionMetersTotals getBuildSegmentsStatsFromTaskReport(
      Map<String, TaskReport> taskReport,
      boolean includeUnparseable,
      List<ParseExceptionReport> unparseableEvents)
  {
    IngestionStatsAndErrorsTaskReport ingestionStatsAndErrorsReport = (IngestionStatsAndErrorsTaskReport) taskReport.get(
        IngestionStatsAndErrorsTaskReport.REPORT_KEY);
    IngestionStatsAndErrorsTaskReportData reportData =
        (IngestionStatsAndErrorsTaskReportData) ingestionStatsAndErrorsReport.getPayload();
    RowIngestionMetersTotals totals = getTotalsFromBuildSegmentsRowStats(
        reportData.getRowStats().get(RowIngestionMeters.BUILD_SEGMENTS)
    );
    if (includeUnparseable) {
      List<ParseExceptionReport> taskUnparsebleEvents = (List<ParseExceptionReport>) reportData.getUnparseableEvents()
                                                                    .get(RowIngestionMeters.BUILD_SEGMENTS);
      unparseableEvents.addAll(taskUnparsebleEvents);
    }
    return totals;
  }

  private Pair<Map<String, Object>, Map<String, Object>> doGetRowStatsAndUnparseableEvents(
      String full,
      boolean includeUnparseable
  )
  {
    if (currentSubTaskHolder == null) {
      return Pair.of(ImmutableMap.of(), ImmutableMap.of());
    }

    Object currentRunner = currentSubTaskHolder.getTask();
    if (currentRunner == null) {
      return Pair.of(ImmutableMap.of(), ImmutableMap.of());
    }

    if (isParallelMode()) {
      if (isGuaranteedRollup(
          getIngestionMode(),
          ingestionSchema.getTuningConfig()
      )) {
        return doGetRowStatsAndUnparseableEventsParallelMultiPhase(
            (ParallelIndexTaskRunner<?, ?>) currentRunner,
            includeUnparseable
        );
      } else {
        return doGetRowStatsAndUnparseableEventsParallelSinglePhase(
            (SinglePhaseParallelIndexTaskRunner) currentRunner,
            includeUnparseable
        );
      }
    } else {
      IndexTask currentSequentialTask = (IndexTask) currentRunner;
      return Pair.of(currentSequentialTask.doGetRowStats(full), currentSequentialTask.doGetUnparseableEvents(full));
    }
  }

  @GET
  @Path("/rowStats")
  @Produces(MediaType.APPLICATION_JSON)
  public Response getRowStats(
      @Context final HttpServletRequest req,
      @QueryParam("full") String full
  )
  {
    IndexTaskUtils.datasourceAuthorizationCheck(req, Action.READ, getDataSource(), authorizerMapper);
    return Response.ok(doGetRowStatsAndUnparseableEvents(full, false).lhs).build();
  }

  @VisibleForTesting
  public Map<String, Object> doGetLiveReports(String full)
  {
    Map<String, Object> returnMap = new HashMap<>();
    Map<String, Object> ingestionStatsAndErrors = new HashMap<>();
    Map<String, Object> payload = new HashMap<>();

    Pair<Map<String, Object>, Map<String, Object>> rowStatsAndUnparsebleEvents =
        doGetRowStatsAndUnparseableEvents(full, true);

    // use the sequential task's ingestion state if we were running that mode
    IngestionState ingestionStateForReport;
    if (isParallelMode()) {
      ingestionStateForReport = ingestionState;
    } else {
      IndexTask currentSequentialTask = (IndexTask) currentSubTaskHolder.getTask();
      ingestionStateForReport = currentSequentialTask == null
                                ? ingestionState
                                : currentSequentialTask.getIngestionState();
    }

    payload.put("ingestionState", ingestionStateForReport);
    payload.put("unparseableEvents", rowStatsAndUnparsebleEvents.rhs);
    payload.put("rowStats", rowStatsAndUnparsebleEvents.lhs);

    ingestionStatsAndErrors.put("taskId", getId());
    ingestionStatsAndErrors.put("payload", payload);
    ingestionStatsAndErrors.put("type", "ingestionStatsAndErrors");

    returnMap.put("ingestionStatsAndErrors", ingestionStatsAndErrors);
    return returnMap;
  }

  @GET
  @Path("/liveReports")
  @Produces(MediaType.APPLICATION_JSON)
  public Response getLiveReports(
      @Context final HttpServletRequest req,
      @QueryParam("full") String full
  )
  {
    IndexTaskUtils.datasourceAuthorizationCheck(req, Action.READ, getDataSource(), authorizerMapper);

    return Response.ok(doGetLiveReports(full)).build();
  }

  /**
   * Like {@link OverlordClient#taskReportAsMap}, but synchronous, and returns null instead of throwing an error if
   * the server returns 404.
   */
  @Nullable
  @VisibleForTesting
  static Map<String, Object> getTaskReport(final OverlordClient overlordClient, final String taskId)
      throws InterruptedException, ExecutionException
  {
    try {
      return FutureUtils.get(overlordClient.taskReportAsMap(taskId), true);
    }
    catch (ExecutionException e) {
      if (e.getCause() instanceof HttpResponseException &&
          ((HttpResponseException) e.getCause()).getResponse().getStatus().equals(HttpResponseStatus.NOT_FOUND)) {
        return null;
      } else {
        throw e;
      }
    }
  }

  /**
   * Represents a partition uniquely identified by an Interval and a bucketId.
   *
   * @see org.apache.druid.timeline.partition.BucketNumberedShardSpec
   */
  static class Partition
  {
    final Interval interval;
    final int bucketId;

    private static Partition fromStat(PartitionStat partitionStat)
    {
      return new Partition(partitionStat.getInterval(), partitionStat.getBucketId());
    }

    Partition(Interval interval, int bucketId)
    {
      this.interval = interval;
      this.bucketId = bucketId;
    }

    public int getBucketId()
    {
      return bucketId;
    }

    public Interval getInterval()
    {
      return interval;
    }

    @Override
    public boolean equals(Object o)
    {
      if (this == o) {
        return true;
      }
      if (o == null || getClass() != o.getClass()) {
        return false;
      }
      Partition that = (Partition) o;
      return getBucketId() == that.getBucketId()
             && Objects.equals(getInterval(), that.getInterval());
    }

    @Override
    public int hashCode()
    {
      return Objects.hash(getInterval(), getBucketId());
    }

    @Override
    public String toString()
    {
      return "Partition{" +
             "interval=" + interval +
             ", bucketId=" + bucketId +
             '}';
    }
  }

  /**
   * Encapsulates a {@link PartitionStat} and the subTaskId that generated it.
   */
  private static class PartitionReport
  {
    private final PartitionStat partitionStat;
    private final String subTaskId;

    PartitionReport(String subTaskId, PartitionStat partitionStat)
    {
      this.subTaskId = subTaskId;
      this.partitionStat = partitionStat;
    }

    String getSubTaskId()
    {
      return subTaskId;
    }

    PartitionStat getPartitionStat()
    {
      return partitionStat;
    }
  }

}<|MERGE_RESOLUTION|>--- conflicted
+++ resolved
@@ -1171,15 +1171,14 @@
       }
     }
 
-<<<<<<< HEAD
-    final TransactionalSegmentPublisher publisher = (segmentsToBeOverwritten, segmentsToDrop, segmentsToPublish, commitMetadata) -> {
+    final TransactionalSegmentPublisher publisher = (segmentsToBeOverwritten, segmentsToPublish, commitMetadata) -> {
       final TaskLockType lockType = TaskLockType.valueOf(
           getContextValue(Tasks.TASK_LOCK_TYPE, TaskLockType.EXCLUSIVE.name())
       );
       switch (lockType) {
         case REPLACE:
           return toolbox.getTaskActionClient().submit(
-              SegmentTransactionalReplaceAction.create(segmentsToBeOverwritten, segmentsToDrop, segmentsToPublish)
+              SegmentTransactionalReplaceAction.create(segmentsToBeOverwritten, segmentsToPublish)
           );
         case APPEND:
           return toolbox.getTaskActionClient().submit(
@@ -1187,16 +1186,10 @@
           );
         default:
           return toolbox.getTaskActionClient().submit(
-              SegmentTransactionalInsertAction.overwriteAction(segmentsToBeOverwritten, segmentsToDrop, segmentsToPublish)
+              SegmentTransactionalInsertAction.overwriteAction(segmentsToBeOverwritten, segmentsToPublish)
           );
       }
     };
-=======
-    final TransactionalSegmentPublisher publisher = (segmentsToBeOverwritten, segmentsToPublish, commitMetadata) ->
-        toolbox.getTaskActionClient().submit(
-            SegmentTransactionalInsertAction.overwriteAction(segmentsToBeOverwritten, segmentsToPublish)
-        );
->>>>>>> d87056e7
     final boolean published =
         newSegments.isEmpty()
         || publisher.publishSegments(oldSegments, newSegments, annotateFunction, null).isSuccess();
