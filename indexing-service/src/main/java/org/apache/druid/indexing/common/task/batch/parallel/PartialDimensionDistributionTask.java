--- conflicted
+++ resolved
@@ -231,21 +231,14 @@
         tuningConfig.getMaxParseExceptions(),
         tuningConfig.getMaxSavedParseExceptions()
     );
-<<<<<<< HEAD
-
-=======
->>>>>>> 95595ba4
+
     try (
         final CloseableIterator<InputRow> inputRowIterator = AbstractBatchIndexTask.inputSourceReader(
             toolbox.getIndexingTmpDir(),
             dataSchema,
             inputSource,
             inputFormat,
-<<<<<<< HEAD
-            AbstractBatchIndexTask.allowNonNullRowsWithinInputIntervalsOf(granularitySpec),
-=======
             allowNonNullRowsWithinInputIntervalsOf(granularitySpec),
->>>>>>> 95595ba4
             buildSegmentsMeters,
             parseExceptionHandler
         );
