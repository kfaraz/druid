--- conflicted
+++ resolved
@@ -783,72 +783,6 @@
   }
 
   @Test
-<<<<<<< HEAD
-=======
-  public void testCreateIngestionSchemaWithTargetPartitionSize() throws IOException
-  {
-    final CompactionTask.CompactionTuningConfig tuningConfig = TuningConfigBuilder
-        .forCompactionTask()
-        .withTargetPartitionSize(100000)
-        .withMaxRowsInMemory(500000)
-        .withMaxBytesInMemory(1000000L)
-        .withIndexSpec(
-            IndexSpec.builder()
-                     .withBitmapSerdeFactory(RoaringBitmapSerdeFactory.getInstance())
-                     .withDimensionCompression(CompressionStrategy.LZ4)
-                     .withMetricCompression(CompressionStrategy.LZF)
-                     .withLongEncoding(LongEncodingStrategy.LONGS)
-                     .build()
-        )
-        .withForceGuaranteedRollup(true)
-        .withReportParseExceptions(false)
-        .withMaxNumConcurrentSubTasks(10)
-        .build();
-
-    final Map<Interval, DataSchema> dataSchemasForIntervals = CompactionTask.createDataSchemasForIntervals(
-        toolbox,
-        LockGranularity.TIME_CHUNK,
-        new SegmentProvider(DATA_SOURCE, new CompactionIntervalSpec(COMPACTION_INTERVAL, null)),
-        null,
-        null,
-        null,
-        null,
-        METRIC_BUILDER,
-        null
-    );
-
-    final List<ParallelIndexIngestionSpec> ingestionSpecs = NativeCompactionRunner.createIngestionSpecs(
-        dataSchemasForIntervals,
-        toolbox,
-        new CompactionIOConfig(null, false, null),
-        new PartitionConfigurationManager(tuningConfig),
-        COORDINATOR_CLIENT,
-        segmentCacheManagerFactory
-    );
-
-    final List<DimensionsSpec> expectedDimensionsSpec = getExpectedDimensionsSpecForAutoGeneration();
-
-    ingestionSpecs.sort(
-        (s1, s2) -> Comparators.intervalsByStartThenEnd().compare(
-            s1.getDataSchema().getGranularitySpec().inputIntervals().get(0),
-            s2.getDataSchema().getGranularitySpec().inputIntervals().get(0)
-        )
-    );
-    Assert.assertEquals(6, ingestionSpecs.size());
-    assertIngestionSchema(
-        ingestionSpecs,
-        expectedDimensionsSpec,
-        AGGREGATORS.stream().map(AggregatorFactory::getCombiningFactory).collect(Collectors.toList()),
-        SEGMENT_INTERVALS,
-        tuningConfig,
-        Granularities.MONTH,
-        Granularities.NONE,
-        BatchIOConfig.DEFAULT_DROP_EXISTING
-    );
-  }
-
-  @Test
->>>>>>> e9ea243d
   public void testCreateIngestionSchemaWithMaxTotalRows() throws IOException
   {
     final CompactionTask.CompactionTuningConfig tuningConfig = TuningConfigBuilder
