--- conflicted
+++ resolved
@@ -160,9 +160,7 @@
   @Override
   public SegmentPublishResult commitReplaceSegments(
       Set<DataSegment> segments,
-<<<<<<< HEAD
-      Set<DataSegment> segmentsToDrop,
-      @Nullable Set<TaskLockInfo> taskLockInfos
+      Set<TaskLockInfo> taskLockInfos
   )
   {
     // Don't actually compare metadata, just do it!
@@ -172,8 +170,6 @@
   @Override
   public SegmentPublishResult commitAppendSegments(
       Set<DataSegment> segments,
-=======
->>>>>>> d87056e7
       DataSourceMetadata oldCommitMetadata,
       DataSourceMetadata newCommitMetadata,
       @Nullable Map<DataSegment, TaskLockInfo> segmentLockMap
@@ -186,7 +182,6 @@
   @Override
   public SegmentPublishResult commitSegmentsAndMetadata(
       Set<DataSegment> segments,
-      Set<DataSegment> segmentsToDrop,
       @Nullable DataSourceMetadata startMetadata,
       @Nullable DataSourceMetadata endMetadata
   )
